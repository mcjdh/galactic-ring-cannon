class AchievementSystem {
    constructor() {
        // Load achievement definitions from config
        // Create a deep copy to avoid mutating the config
        if (window.ACHIEVEMENT_DEFINITIONS) {
            this.achievements = JSON.parse(JSON.stringify(window.ACHIEVEMENT_DEFINITIONS));
        } else {
            window.logger.warn('! ACHIEVEMENT_DEFINITIONS not loaded. Make sure achievements.config.js is loaded before AchievementSystem.');
            this.achievements = {};
        }

        // Throttle save mechanism to prevent localStorage spam
        this.lastSaveTime = 0;
        this.saveThrottleMs = 2000; // Save at most once every 2 seconds
        this.pendingSave = false;
        this.saveTimeoutId = null;

        this.initializeTracking();
        this.loadAchievements(); // Load AFTER initializing to preserve saved max values
        this.syncUnlockedAchievementsWithGameState();
    }
    
    initializeTracking() {
        // Track time without damage for 'Untouchable' achievement
        this.timeSinceLastDamage = 0;
        this.maxTimeSinceLastDamage = 0;

        // Track kills in last 10 seconds for 'Kill Streak'
        this.recentKills = [];
        this.killStreakWindow = 10; // seconds

        // Track chain lightning hits (will be restored from saved progress in loadAchievements)
        this.currentChainHits = 0;

        // Track ricochet hits (will be restored from saved progress in loadAchievements)
        this.currentRicochetHits = 0;

        // Track best chain lightning burst for Storm Surge
        this.maxStormSurgeHits = 0;

        // Track time without dodging for 'Tank Commander' achievement
        this.timeSinceLastDodge = 0;
        this.maxTimeSinceLastDodge = 0;

        // Track Nova Blitz kills in last 30 seconds
        this.novaBlitzKills = [];
        this.novaBlitzWindow = 30; // seconds

        // Track Split Shot selections in current run
        this.splitShotSelections = 0;

        // Track total lifesteal healing in current run (for Crimson Pact achievement)
        this.totalLifestealHealed = 0;

    }

    /**
     * Reset per-run tracking variables (call when starting a new game)
     * This preserves saved achievement progress but resets run-specific tracking
     */
    resetRunTracking() {
        // Reset time-based tracking
        this.timeSinceLastDamage = 0;
        this.maxTimeSinceLastDamage = 0;
        this.timeSinceLastDodge = 0;
        this.maxTimeSinceLastDodge = 0;

        // Reset windowed kill tracking
        this.recentKills = [];
        this.novaBlitzKills = [];
        this.splitShotSelections = 0;

<<<<<<< HEAD
        // Reset per-run lifesteal tracking
        this.runLifestealTotal = 0;
=======
        // Reset lifesteal healing tracking
        this.totalLifestealHealed = 0;
>>>>>>> 685d995f

        window.logger.log('Achievement run tracking reset');
    }
    
    loadAchievements() {
        try {
            const loaded = window.StorageManager.getJSON('achievements');
            if (loaded) {
                for (const [key, achievement] of Object.entries(loaded)) {
                    if (this.achievements[key]) {
                        // Preserve structure, only update progress and unlocked status
                        this.achievements[key].progress = achievement.progress || 0;
                        this.achievements[key].unlocked = achievement.unlocked || false;
                    }
                }
            }
            
            // Initialize tracking variables from saved progress to maintain max values across sessions
            this.currentChainHits = this.achievements.chain_reaction?.progress || 0;
            this.currentRicochetHits = this.achievements.ricochet_master?.progress || 0;
            this.maxStormSurgeHits = this.achievements.storm_surge?.progress || 0;
        } catch (error) {
            window.logger.error('Error loading achievements:', error);
            // Clear corrupted data
            window.StorageManager.removeItem('achievements');
        }
    }
    
    saveAchievements() {
        try {
            // Only save progress and unlocked status to prevent corruption
            const saveData = {};
            for (const [key, achievement] of Object.entries(this.achievements)) {
                saveData[key] = {
                    progress: achievement.progress,
                    unlocked: achievement.unlocked
                };
            }
            window.StorageManager.setJSON('achievements', saveData);
            this.lastSaveTime = Date.now();
            this.pendingSave = false;
        } catch (error) {
            window.logger.error('Error saving achievements:', error);
        }
    }

    /**
     * Throttled save - only saves at most once every saveThrottleMs
     * Use this for frequent progress updates to avoid localStorage spam
     */
    saveAchievementsThrottled() {
        const now = Date.now();
        const timeSinceLastSave = now - this.lastSaveTime;

        // If enough time has passed, save immediately
        if (timeSinceLastSave >= this.saveThrottleMs) {
            this.saveAchievements();
            if (this.saveTimeoutId) {
                clearTimeout(this.saveTimeoutId);
                this.saveTimeoutId = null;
            }
            return;
        }

        // Otherwise, schedule a save for later (if not already scheduled)
        if (!this.pendingSave) {
            this.pendingSave = true;
            const remainingTime = this.saveThrottleMs - timeSinceLastSave;

            if (this.saveTimeoutId) {
                clearTimeout(this.saveTimeoutId);
            }

            this.saveTimeoutId = setTimeout(() => {
                this.saveAchievements();
                this.saveTimeoutId = null;
            }, remainingTime);
        }
    }

    /**
     * Force immediate save (call on game over, achievement unlock, etc.)
     */
    saveAchievementsImmediate() {
        if (this.saveTimeoutId) {
            clearTimeout(this.saveTimeoutId);
            this.saveTimeoutId = null;
        }
        try {
            this.saveAchievements();
        } finally {
            this.pendingSave = false;
        }
    }
    
    updateAchievement(key, value) {
        if (!this.achievements[key]) {
            // Use logger instead of console.warn for better error handling
            window.logger.warn(`Achievement '${key}' not found`);
            return;
        }

        const achievement = this.achievements[key];
        const oldProgress = achievement.progress;
        achievement.progress = Math.min(value, achievement.target);

        // Only show notification and save if progress actually changed
        if (oldProgress !== achievement.progress) {
            if (!achievement.unlocked && achievement.progress >= achievement.target) {
                achievement.unlocked = true;
                this.showAchievementNotification(achievement);

                // Award bonus stars for achievements
                if (window.gameManager) {
                    // Important achievements award more stars
                    const starBonus = achievement.important ? 3 : 1;
                    if (typeof window.gameManager.earnStarTokens === 'function') {
                        window.gameManager.earnStarTokens(starBonus);
                    }

                    if (typeof window.gameManager.showFloatingText === 'function' && window.gameManager.game?.player) {
                        window.gameManager.showFloatingText(`Achievement Bonus: +${starBonus} ⭐`,
                            window.gameManager.game.player.x,
                            window.gameManager.game.player.y - 50,
                            '#f1c40f',
                            20);
                    }
                }

                // Save immediately when achievement is unlocked (critical event)
                this.saveAchievementsImmediate();
                this.handleAchievementUnlocked(key);
            } else {
                // For progress updates, use throttled save to reduce localStorage writes
                this.saveAchievementsThrottled();
            }
        }
    }

    syncUnlockedAchievementsWithGameState() {
        const state = window.gameManager?.game?.state || window.gameManager?.state || null;
        if (!state?.unlockAchievement) {
            return;
        }

        try {
            Object.entries(this.achievements).forEach(([key, achievement]) => {
                if (!achievement?.unlocked) {
                    return;
                }
                const alreadyUnlocked =
                    state.isAchievementUnlocked?.(key) ||
                    (state.meta?.achievements instanceof Set && state.meta.achievements.has(key));
                if (!alreadyUnlocked) {
                    state.unlockAchievement(key);
                }
            });
        } catch (error) {
            window.logger.warn('Failed to sync achievements with GameState:', error);
        }
    }

    handleAchievementUnlocked(key) {
        if (!key) {
            return;
        }

        try {
            const state = window.gameManager?.game?.state || window.gameManager?.state || null;
            state?.unlockAchievement?.(key);
        } catch (error) {
            window.logger.warn('Failed to persist achievement unlock with GameState:', error);
        }

        if (typeof window !== 'undefined' && typeof window.dispatchEvent === 'function') {
            const CustomEventCtor = window.CustomEvent || this._getFallbackCustomEvent();
            if (CustomEventCtor) {
                try {
                    const event = new CustomEventCtor('achievementUnlocked', {
                        detail: { id: key }
                    });
                    window.dispatchEvent(event);
                } catch (error) {
                    window.logger.warn('Failed to dispatch achievementUnlocked event:', error);
                }
            }
        }
    }

    _getFallbackCustomEvent() {
        if (typeof document === 'undefined') {
            return null;
        }
        function FallbackCustomEvent(event, params) {
            params = params || { bubbles: false, cancelable: false, detail: null };
            const evt = document.createEvent('CustomEvent');
            evt.initCustomEvent(event, params.bubbles, params.cancelable, params.detail);
            return evt;
        }
        FallbackCustomEvent.prototype = window.Event?.prototype || {};
        return FallbackCustomEvent;
    }
    
    // Track damage-free time
    updateUntouchable(deltaTime) {
        this.timeSinceLastDamage += deltaTime;
        this.maxTimeSinceLastDamage = Math.max(this.maxTimeSinceLastDamage, this.timeSinceLastDamage);
        this.updateAchievement('untouchable', this.maxTimeSinceLastDamage);
    }
    
    // Reset damage-free time when hit
    onPlayerDamaged() {
        this.timeSinceLastDamage = 0;
    }
    
    // Track kill streak
    onEnemyKilled(timestamp) {
        // Add new kill
        this.recentKills.push(timestamp);
        
        // Remove kills older than window
        const windowStart = timestamp - (this.killStreakWindow * 1000);
        this.recentKills = this.recentKills.filter(t => t >= windowStart);
        
        // Update achievement
        this.updateAchievement('kill_streak', this.recentKills.length);
    }
    
    // Track chain lightning hits
    onChainLightningHit(hitCount) {
        this.currentChainHits = Math.max(this.currentChainHits, hitCount);
        this.updateAchievement('chain_reaction', this.currentChainHits);
    }
    
    // Track ricochet hits
    onRicochetHit(hitCount) {
        this.currentRicochetHits = Math.max(this.currentRicochetHits, hitCount);
        this.updateAchievement('ricochet_master', this.currentRicochetHits);
    }
    
    // Track orbital projectiles
    onOrbitalCountChanged(count) {
        this.updateAchievement('orbital_master', count);
    }
    
    // Track elite enemy kills
    onEliteKilled() {
        const currentProgress = this.achievements.elite_hunter.progress;
        this.updateAchievement('elite_hunter', currentProgress + 1);
    }
    
    // Track critical hits
    onCriticalHit() {
        const currentProgress = this.achievements.critical_master.progress;
        this.updateAchievement('critical_master', currentProgress + 1);
    }

    // Track mega boss defeat
    onMegaBossDefeated() {
        this.updateAchievement('mega_boss_slayer', 1);
    }

    // Track vendor upgrade maxed
    onUpgradeMaxed() {
        this.updateAchievement('max_upgrade', 1);
    }

    // Track time without dodging for 'Tank Commander' achievement
    updateTankCommander(deltaTime) {
        this.timeSinceLastDodge += deltaTime;
        const newMax = Math.max(this.maxTimeSinceLastDodge, this.timeSinceLastDodge);
        
        // Only update achievement if progress changed by at least 1 second or achievement is unlocked
        if (Math.floor(newMax) > Math.floor(this.maxTimeSinceLastDodge) || newMax >= 180) {
            this.updateAchievement('tank_commander', newMax);
        }
        
        this.maxTimeSinceLastDodge = newMax;
    }

    // Reset dodge-free time when player dodges
    onPlayerDodged() {
        this.timeSinceLastDodge = 0;
    }

    // Track Nova Blitz kills (75 kills in 30 seconds)
    onNovaBlitzKill(timestamp) {
        // Add new kill
        this.novaBlitzKills.push(timestamp);

        // Remove kills older than window
        const windowStart = timestamp - (this.novaBlitzWindow * 1000);
        this.novaBlitzKills = this.novaBlitzKills.filter(t => t >= windowStart);

        // Update achievement
        this.updateAchievement('nova_blitz', this.novaBlitzKills.length);
    }

    // Track lifetime achievements (cumulative across runs)
    updateLifetimeAchievements(stats = {}) {
        this.updateMonotonicAchievement('cosmic_veteran', stats.totalDamageDealt);
        this.updateMonotonicAchievement('galactic_explorer', stats.distanceTraveled);
        this.updateMonotonicAchievement('trigger_happy', stats.projectilesFired);
    }

    /**
     * Ensure achievements that should only increase never regress even if stats snapshot resets.
     */
    updateMonotonicAchievement(key, candidateValue) {
        if (candidateValue == null || !Number.isFinite(candidateValue)) {
            return;
        }
        const integerValue = Math.max(0, Math.floor(candidateValue));
        const currentProgress = this.achievements[key]?.progress ?? 0;
        const safeValue = Math.max(currentProgress, integerValue);
        this.updateAchievement(key, safeValue);
    }

    // Track Speed Runner (reach level 15 in single run)
    onLevelReached(level) {
        this.updateAchievement('speed_runner', level);
    }

    // Track Storm Surge (hit 8 enemies with chain lightning)
    onStormSurgeHit(hitCount) {
        if (!Number.isFinite(hitCount)) {
            return;
        }
        this.maxStormSurgeHits = Math.max(this.maxStormSurgeHits || 0, hitCount);
        this.updateAchievement('storm_surge', this.maxStormSurgeHits);
    }

    onUpgradeSelected(upgradeId) {
        if (typeof upgradeId !== 'string' || !upgradeId.trim()) {
            return;
        }

        const normalized = upgradeId.trim();
        if (normalized.startsWith('multi_shot') || normalized.includes('split_shot')) {
            this.splitShotSelections = (this.splitShotSelections || 0) + 1;
            this.updateAchievement('split_shot_specialist', this.splitShotSelections);
        }
    }

    // ========================================
    // SHIELD-SPECIFIC TRACKING (Aegis Vanguard)
    // ========================================

    // Track total damage blocked by shields (CUMULATIVE across all runs)
    updateShieldDamageBlocked(damageIncrement) {
        if (!Number.isFinite(damageIncrement) || damageIncrement <= 0) {
            return;
        }
        const currentProgress = this.achievements.unbreakable?.progress || 0;
        this.updateAchievement('unbreakable', currentProgress + damageIncrement);
    }

    // Track time without shield breaking (MAX value per run, not cumulative)
    updateShieldTimeWithoutBreak(timeInSeconds) {
        const currentProgress = this.achievements.aegis_guardian?.progress || 0;
        const newTime = Math.floor(timeInSeconds);
        // Only update if this run's time is better than saved best
        if (newTime > currentProgress) {
            this.updateAchievement('aegis_guardian', newTime);
        }
    }

    // ========================================
<<<<<<< HEAD
    // LIFESTEAL TRACKING (Eclipse Reaper)
    // ========================================

    // Track total HP lifesteal in current run (PER RUN, not cumulative)
    onLifestealHealing(healAmount) {
        if (!Number.isFinite(healAmount) || healAmount <= 0) {
            return;
        }

        // Initialize run lifesteal tracker if not present
        if (!this.runLifestealTotal) {
            this.runLifestealTotal = 0;
        }

        this.runLifestealTotal += healAmount;
        this.updateAchievement('grim_harvest', Math.floor(this.runLifestealTotal));
=======
    // LIFESTEAL-SPECIFIC TRACKING (Crimson Reaver)
    // ========================================

    // Track total lifesteal healing in current run
    onLifestealHeal(healAmount) {
        if (!Number.isFinite(healAmount) || healAmount <= 0) {
            return;
        }
        this.totalLifestealHealed += healAmount;
        this.updateAchievement('crimson_pact', Math.floor(this.totalLifestealHealed));
>>>>>>> 685d995f
    }

    showAchievementNotification(achievement) {
        try {
            const notification = document.createElement('div');
            notification.className = 'achievement-notification';

            // Add special styling for important achievements
            if (achievement.important) {
                notification.classList.add('important-achievement');
            }

            // Create elements safely to prevent XSS
            const icon = document.createElement('div');
            icon.className = 'achievement-icon';
            icon.textContent = achievement.icon || '';

            const content = document.createElement('div');
            content.className = 'achievement-content';

            const title = document.createElement('h3');
            title.textContent = 'Achievement Unlocked!';

            const name = document.createElement('p');
            name.textContent = achievement.name || '';

            const description = document.createElement('p');
            description.textContent = achievement.description || '';

            // Assemble the notification
            content.appendChild(title);
            content.appendChild(name);
            content.appendChild(description);
            notification.appendChild(icon);
            notification.appendChild(content);

            document.body.appendChild(notification);
            
            // Animate in
            setTimeout(() => {
                if (notification.parentNode) {
                    notification.classList.add('show');
                }
            }, 100);
            
            // For important achievements, show longer and with special effects
            const displayTime = achievement.important ? 5000 : 3000;
            
            // Remove after animation
            setTimeout(() => {
                if (notification.parentNode) {
                    notification.classList.remove('show');
                    setTimeout(() => {
                        if (notification.parentNode) {
                            document.body.removeChild(notification);
                        }
                    }, 500);
                }
            }, displayTime);
            
            // Play achievement sound
            if (audioSystem) {
                // Play special sound for important achievements
                if (achievement.important) {
                    audioSystem.play('boss', 0.4);
                } else {
                    audioSystem.play('levelUp', 0.4);
                }
            }
        } catch (error) {
            window.logger.error('Error showing achievement notification:', error);
        }
    }
    
    getUnlockedCount() {
        return Object.values(this.achievements).filter(a => a.unlocked).length;
    }

    getTotalCount() {
        return Object.keys(this.achievements).length;
    }
}

// Export to window.Game namespace
if (typeof window !== 'undefined') {
    if (!window.Game) window.Game = {};
    window.Game.AchievementSystem = AchievementSystem;
} <|MERGE_RESOLUTION|>--- conflicted
+++ resolved
@@ -70,13 +70,8 @@
         this.novaBlitzKills = [];
         this.splitShotSelections = 0;
 
-<<<<<<< HEAD
         // Reset per-run lifesteal tracking
         this.runLifestealTotal = 0;
-=======
-        // Reset lifesteal healing tracking
-        this.totalLifestealHealed = 0;
->>>>>>> 685d995f
 
         window.logger.log('Achievement run tracking reset');
     }
@@ -445,8 +440,8 @@
     }
 
     // ========================================
-<<<<<<< HEAD
-    // LIFESTEAL TRACKING (Eclipse Reaper)
+    // ========================================
+    // LIFESTEAL TRACKING (Eclipse Reaper & Crimson Reaver)
     // ========================================
 
     // Track total HP lifesteal in current run (PER RUN, not cumulative)
@@ -461,19 +456,10 @@
         }
 
         this.runLifestealTotal += healAmount;
+        
+        // Update both achievements
         this.updateAchievement('grim_harvest', Math.floor(this.runLifestealTotal));
-=======
-    // LIFESTEAL-SPECIFIC TRACKING (Crimson Reaver)
-    // ========================================
-
-    // Track total lifesteal healing in current run
-    onLifestealHeal(healAmount) {
-        if (!Number.isFinite(healAmount) || healAmount <= 0) {
-            return;
-        }
-        this.totalLifestealHealed += healAmount;
-        this.updateAchievement('crimson_pact', Math.floor(this.totalLifestealHealed));
->>>>>>> 685d995f
+        this.updateAchievement('crimson_pact', Math.floor(this.runLifestealTotal));
     }
 
     showAchievementNotification(achievement) {
