--- conflicted
+++ resolved
@@ -73,13 +73,11 @@
         this.novaBlitzKills = [];
         this.splitShotSelections = 0;
 
-<<<<<<< HEAD
         // Reset per-run lifesteal tracking
         this.runLifestealTotal = 0;
-=======
+        
         // Reset ricochet rampage tracking (per-run achievement)
         this.totalRicochetBounces = 0;
->>>>>>> 29b8227b
 
         window.logger.log('Achievement run tracking reset');
     }
