--- conflicted
+++ resolved
@@ -207,7 +207,6 @@
         flavor: '"Precision is not perfection. It is the path to it."'
     },
     {
-<<<<<<< HEAD
         id: 'eclipse_reaper',
         name: 'Eclipse Reaper',
         icon: '†',
@@ -251,7 +250,8 @@
             hint: 'Master the art of death by achieving the Grim Harvest.'
         },
         flavor: '"Death is not the end—it is the currency of power."'
-=======
+    },
+    {
         id: 'crimson_reaver',
         name: 'Crimson Reaver',
         icon: '♦',
@@ -289,9 +289,9 @@
             hint: 'Embrace the blood pact: heal 3000 HP via lifesteal to awaken the Reaver.'
         },
         flavor: '"Every drop spilled is a gift. Every wound dealt, a feast."'
->>>>>>> 685d995f
     }
 ];
+
 
 if (typeof window !== 'undefined') {
     window.CHARACTER_DEFINITIONS = CHARACTER_DEFINITIONS;
