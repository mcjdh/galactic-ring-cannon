/**
 * 🧬 CHARACTER DEFINITIONS
 * Starter class archetypes: weapon, stat modifiers, flavor text.
 *
 * Modifiers schema (all optional):
 * - unlockRequirement (optional):
 *     {
 *         type: 'achievement',
 *         ids: ['achievement_id'],
 *         hint: 'UI hint text shown when locked'
 *     }
 * - stats: {
 *     healthMultiplier,
 *     flatHealth,
 *     regeneration,
 *     damageReduction,
 *     lifesteal,
 *     critChance,
 *     critMultiplier
 *   }
 * - combat: {
 *     attackSpeedMultiplier,
 *     attackDamageMultiplier,
 *     projectileSpeedMultiplier,
 *     piercing,
 *     critChanceBonus
 *   }
 * - movement: {
 *     speedMultiplier,
 *     dodgeCooldownMultiplier,
 *     magnetRangeBonus
 *   }
 * - abilities: structured hints for PlayerAbilities adjustments
 * 
 * Build Path Integration (NEW):
 * - preferredBuildPaths: Array of build path IDs that synergize with this character
 *   Available paths: 'core', 'chain', 'orbit', 'ricochet', 'explosive', 'support'
 *   These paths receive +40% weight during upgrade selection for this character
 *   
 *   Character Synergies:
 *   - Aegis Vanguard: ['support', 'core'] - Shield specialist with barrier tech (reworked v1.1.2)
 *   - Nova Corsair: ['ricochet', 'explosive'] - Aggressive, burst damage
 *   - Stormcaller: ['chain'] - Amplifies built-in chain lightning
 *   - Nexus Architect: ['orbit', 'support'] - Orbital specialist (NEW v1.1.1)
 */

const CHARACTER_DEFINITIONS = [
    {
        id: 'aegis_vanguard',
        name: 'Aegis Vanguard',
        icon: '#',
        tagline: 'Shield Sentinel',
        description: 'Master of barrier technology who absorbs punishment and reflects it back. Fights with protective energy fields and the reliable Pulse Cannon.',
        difficulty: 'balanced',
        weaponId: 'pulse_cannon',
        highlights: [
            'Starts with 50HP barrier shield',
            '+30% max hull & +12% armor',
            'Passive shield recharges over time'
        ],
        modifiers: {
            stats: {
                healthMultiplier: 1.3,
                damageReduction: 0.12,
                regeneration: 1.8
            },
            combat: {
                attackSpeedMultiplier: 0.96,
                attackDamageMultiplier: 1.05
            },
            movement: {
                speedMultiplier: 1.0
            },
            abilities: {
                shield: {
                    starterCapacity: 50,        // Starts with 50HP shield
                    rechargeTime: 5.0,          // 5 second recharge after break (reduced from 7s for better feel with combat interrupt)
                    capacityMultiplier: 1.0,    // No bonus to shield capacity upgrades
                    rechargeMultiplier: 1.2     // 20% faster shield recharge (increased from 15%)
                }
            }
        },
        // Build path preferences - these paths get +40% weight bonus for this character
        preferredBuildPaths: ['support', 'core'],
        flavor: '"They break against my shields. Every. Single. Time."'
    },
    {
        id: 'nova_corsair',
        name: 'Nova Corsair',
        icon: '^',
        tagline: 'Close-Range Raider',
        description: 'Dives into the swarm with a volatile Nova Shotgun. Lives fast, dodges often, never stops moving.',
        difficulty: 'aggressive',
        weaponId: 'nova_shotgun',
        highlights: [
            '+18% attack tempo & +8% damage',
            '+15% thruster speed & faster dodge',
            '5% lifesteal keeps raids going'
        ],
        modifiers: {
            stats: {
                healthMultiplier: 0.9,
                lifesteal: 0.05
            },
            combat: {
                attackSpeedMultiplier: 1.18,
                attackDamageMultiplier: 1.08
            },
            movement: {
                speedMultiplier: 1.15,
                dodgeCooldownMultiplier: 0.85,
                magnetRangeBonus: 90
            }
        },
        // Build path preferences - these paths get +40% weight bonus for this character
        preferredBuildPaths: ['ricochet', 'explosive'],
        unlockRequirement: {
            type: 'achievement',
            ids: ['split_shot_specialist'],
            hint: 'Keep drafting Split Shot until the Corsair answers the call.'
        },
        flavor: '"If you\'re not inside their formation, you\'re doing it wrong."'
    },
    {
        id: 'stormcaller',
        name: 'Stormcaller Adept',
        icon: '*',
        tagline: 'Arc Lance Savant',
        description: 'Channels chaining arc bursts that dance between enemies. Excels at crowd disruption.',
        difficulty: 'control',
        weaponId: 'arc_burst',
        highlights: [
            'Guaranteed chain lightning bursts',
            '+5% fire rate with bonus piercing',
            'Moderate auto-recharge shielding'
        ],
        modifiers: {
            stats: {
                healthMultiplier: 1.05,
                regeneration: 0.8
            },
            combat: {
                attackSpeedMultiplier: 1.05,
                attackDamageMultiplier: 0.95,
                piercing: 1
            },
            abilities: {
                chainLightning: {
                    baseChance: 0.6,
                    damageMultiplier: 0.9,
                    range: 260,
                    maxChains: 3
                }
            }
        },
        // Build path preferences - these paths get +40% weight bonus for this character
        preferredBuildPaths: ['chain'],
        unlockRequirement: {
            type: 'achievement',
            ids: ['storm_surge'],
            hint: 'Unleash the Storm Surge achievement to access this adept.'
        },
        flavor: '"The void hums with resonance—listen, and strike."'
    },
    {
        id: 'nexus_architect',
        name: 'Nexus Architect',
        icon: '@',
        tagline: 'Orbital Savant',
        description: 'Commands a constellation of orbital weapons that dance in perfect harmony. Master of sustained, methodical combat.',
        difficulty: 'tactical',
        weaponId: 'constellation_array',
        highlights: [
            'Starts with 2 free orbital projectiles',
            '+10% orbital damage & +20% orbital speed',
            'Reduced orbital collision radius for precision',
            'Unique Constellation Array weapon syncs orbitals into volleys'
        ],
        modifiers: {
            stats: {
                healthMultiplier: 1.1,  // Slight tankiness
                regeneration: 1.2       // Moderate regen
            },
            combat: {
                attackSpeedMultiplier: 0.94,  // -6% attack speed (relies on orbitals)
                projectileSpeedMultiplier: 1.1 // +10% projectile speed
            },
            movement: {
                speedMultiplier: 1.05   // +5% movement (positioning is key)
            },
            abilities: {
                orbital: {
                    starterCount: 2,           // Begins with 2 orbitals (increased from 1)
                    damageMultiplier: 1.1,     // +10% orbital damage
                    speedMultiplier: 1.2,      // +20% orbital speed
                    radiusMultiplier: 0.9      // -10% radius (tighter orbit, harder to hit but safer)
                }
            }
        },
        // Build path preferences - orbitals are core identity
        preferredBuildPaths: ['orbit', 'support'],
        unlockRequirement: {
            type: 'achievement',
            ids: ['orbital_master'],
            hint: 'Command five orbitals at once to unlock the Architect.'
        },
        flavor: '"Precision is not perfection. It is the path to it."'
    },
    {
<<<<<<< HEAD
        id: 'eclipse_reaper',
        name: 'Eclipse Reaper',
        icon: '†',
        tagline: 'Soul Harvester',
        description: 'A dark necromancer who reaps the void and grows stronger with each kill. Thrives on death itself with high-risk, high-reward gameplay.',
        difficulty: 'reaper',
        weaponId: 'void_scythe',
        highlights: [
            'Projectiles have 12% chance to explode on hit',
            '+15% base lifesteal - restore HP on damage dealt',
            '+15% damage but -20% max health (glass scythe)',
            'Void Scythe fires in sweeping reaping arcs'
        ],
        modifiers: {
            stats: {
                healthMultiplier: 0.8,    // -20% health (high risk)
                lifesteal: 0.15,          // 15% base lifesteal (high reward)
                regeneration: 0.5         // Low natural regen (relies on lifesteal)
            },
            combat: {
                attackSpeedMultiplier: 1.0,   // Normal attack speed
                attackDamageMultiplier: 1.15  // +15% damage (death dealer)
            },
            movement: {
                speedMultiplier: 1.08,         // +8% movement (agile reaper)
                magnetRangeBonus: 120          // Extended pickup range for souls
            },
            abilities: {
                explosive: {
                    baseChance: 0.12,          // 12% chance for projectiles to explode on hit
                    damageMultiplier: 1.0,     // Normal explosive damage
                    radiusMultiplier: 1.1      // +10% explosion radius
                }
            }
        },
        // Build path preferences - explosive deaths and lifesteal synergy
        preferredBuildPaths: ['explosive', 'support'],
        unlockRequirement: {
            type: 'achievement',
            ids: ['grim_harvest'],
            hint: 'Master the art of death by achieving the Grim Harvest.'
        },
        flavor: '"Death is not the end—it is the currency of power."'
    },
    {
        id: 'crimson_reaver',
        name: 'Crimson Reaver',
        icon: '♦',
        tagline: 'Vampiric Striker',
        description: 'A predator who feeds on the battlefield, converting carnage into vitality. Strikes fast and hard, draining life from every wound inflicted.',
        difficulty: 'aggressive',
        weaponId: 'sanguine_lance',
        highlights: [
            'Extreme lifesteal (20%) - damage is survival',
            '+15% attack tempo & +12% damage output',
            'Glass cannon: -30% max health',
            '+8% critical chance for devastating strikes'
        ],
        modifiers: {
            stats: {
                healthMultiplier: 0.7,      // Glass cannon - only 84 HP
                lifesteal: 0.20,            // Core identity: 20% lifesteal
                critChance: 0.08            // +8% base crit chance (18% total)
            },
            combat: {
                attackSpeedMultiplier: 1.15,    // +15% attack speed for more healing
                attackDamageMultiplier: 1.12,   // +12% damage to amplify lifesteal
                piercing: 1                     // Base +1 pierce for multi-target drain
            },
            movement: {
                speedMultiplier: 1.10,          // +10% movement - aggressive positioning
                magnetRangeBonus: 50            // Modest magnet range
            }
        },
        // Build path preferences - maximize damage for maximum healing
        preferredBuildPaths: ['explosive', 'core'],
        unlockRequirement: {
            type: 'achievement',
            ids: ['crimson_pact'],
            hint: 'Embrace the blood pact: heal 3000 HP via lifesteal to awaken the Reaver.'
        },
        flavor: '"Every drop spilled is a gift. Every wound dealt, a feast."'
    },
    {
        id: 'void_reaver',
        name: 'Void Reaver',
        icon: '%',
        tagline: 'Gravitational Enforcer',
        description: 'Warps spacetime itself, firing devastating singularity projectiles that trap enemies in crushing gravity wells. Master of area denial and tactical positioning.',
        difficulty: 'strategic',
        weaponId: 'singularity_cannon',
        highlights: [
            'Every shot creates gravity wells that slow & pull enemies',
            '+25% attack damage but -12% fire rate (devastating hits)',
            'Slow projectiles create lingering void zones',
            '+8% movement for tactical repositioning'
        ],
        modifiers: {
            stats: {
                healthMultiplier: 1.08,  // Moderate survivability
                regeneration: 1.0        // Standard regen
            },
            combat: {
                attackSpeedMultiplier: 0.88,   // -12% attack speed (slow, deliberate)
                attackDamageMultiplier: 1.25,  // +25% damage (highest per-shot damage)
                projectileSpeedMultiplier: 0.85 // -15% projectile speed (creates more control time)
            },
            movement: {
                speedMultiplier: 1.08    // +8% movement (positioning is key)
            },
            abilities: {
                gravityWell: {
                    enabled: true,
                    wellRadius: 150,           // Area of effect for gravity wells
                    wellDuration: 2.5,         // How long wells persist (seconds)
                    slowAmount: 0.4,           // 40% movement slow
                    pullStrength: 0.3,         // Pull force toward center
                    damageMultiplier: 0.15     // Optional: 15% DOT while in well
                }
            }
        },
        // Build path preferences - synergizes with area control
        preferredBuildPaths: ['explosive', 'support'],
        unlockRequirement: {
            type: 'achievement',
            ids: ['event_horizon'],
            hint: 'Cross the Event Horizon achievement to harness the void.'
        },
        flavor: '"Gravity is not a force. It is a conversation—and I control the dialogue."'
=======
        id: 'phantom_striker',
        name: 'Phantom Striker',
        icon: 'ψ',
        tagline: 'Void Ricochet Assassin',
        description: 'A ghostly phase-shifter who bends projectile trajectories through the void. Excels at making shots bounce between enemies with supernatural precision.',
        difficulty: 'tactical',
        weaponId: 'phantom_repeater',
        highlights: [
            'All projectiles ricochet 2 times by default',
            '+8% base critical chance',
            '+12% movement speed & faster dodge',
            'Extended ricochet range for guaranteed bounces'
        ],
        modifiers: {
            stats: {
                healthMultiplier: 0.95,     // Slightly fragile (tactical playstyle)
                regeneration: 0.6,          // Modest regen
                critChance: 0.08            // +8% crit chance bonus
            },
            combat: {
                attackSpeedMultiplier: 1.08,  // +8% attack speed
                attackDamageMultiplier: 1.0,  // Balanced damage
                critChanceBonus: 0.08         // Additional +8% crit (stacks with stats)
            },
            movement: {
                speedMultiplier: 1.12,          // +12% movement speed (very agile)
                dodgeCooldownMultiplier: 0.85   // -15% dodge cooldown (frequent dodging)
            },
            abilities: {
                ricochet: {
                    baseBounces: 2,           // All projectiles ricochet 2 times
                    damageMultiplier: 0.85,   // 85% damage per bounce
                    range: 320,               // Extended range for finding targets
                    guaranteed: true          // Ricochet is always active
                }
            }
        },
        // Build path preferences - ricochet synergies
        preferredBuildPaths: ['ricochet', 'explosive', 'homing'],
        unlockRequirement: {
            type: 'achievement',
            ids: ['ricochet_rampage'],
            hint: 'Master the art of ricochets to summon the Phantom.'
        },
        flavor: '"They never see the second shot coming—or the third."'
>>>>>>> 29b8227b
    }
];


if (typeof window !== 'undefined') {
    window.CHARACTER_DEFINITIONS = CHARACTER_DEFINITIONS;
}<|MERGE_RESOLUTION|>--- conflicted
+++ resolved
@@ -207,7 +207,6 @@
         flavor: '"Precision is not perfection. It is the path to it."'
     },
     {
-<<<<<<< HEAD
         id: 'eclipse_reaper',
         name: 'Eclipse Reaper',
         icon: '†',
@@ -337,7 +336,8 @@
             hint: 'Cross the Event Horizon achievement to harness the void.'
         },
         flavor: '"Gravity is not a force. It is a conversation—and I control the dialogue."'
-=======
+    },
+    {
         id: 'phantom_striker',
         name: 'Phantom Striker',
         icon: 'ψ',
@@ -383,7 +383,7 @@
             hint: 'Master the art of ricochets to summon the Phantom.'
         },
         flavor: '"They never see the second shot coming—or the third."'
->>>>>>> 29b8227b
+
     }
 ];
 
