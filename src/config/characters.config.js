/**
 * 🧬 CHARACTER DEFINITIONS
 * Starter class archetypes: weapon, stat modifiers, flavor text.
 *
 * Modifiers schema (all optional):
 * - unlockRequirement (optional):
 *     {
 *         type: 'achievement',
 *         ids: ['achievement_id'],
 *         hint: 'UI hint text shown when locked'
 *     }
 * - stats: {
 *     healthMultiplier,
 *     flatHealth,
 *     regeneration,
 *     damageReduction,
 *     lifesteal,
 *     critChance,
 *     critMultiplier
 *   }
 * - combat: {
 *     attackSpeedMultiplier,
 *     attackDamageMultiplier,
 *     projectileSpeedMultiplier,
 *     piercing,
 *     critChanceBonus
 *   }
 * - movement: {
 *     speedMultiplier,
 *     dodgeCooldownMultiplier,
 *     magnetRangeBonus
 *   }
 * - abilities: structured hints for PlayerAbilities adjustments
 * 
 * Build Path Integration (NEW):
 * - preferredBuildPaths: Array of build path IDs that synergize with this character
 *   Available paths: 'core', 'chain', 'orbit', 'ricochet', 'explosive', 'support'
 *   These paths receive +40% weight during upgrade selection for this character
 *   
 *   Character Synergies:
 *   - Aegis Vanguard: ['support', 'core'] - Shield specialist with barrier tech (reworked v1.1.2)
 *   - Nova Corsair: ['ricochet', 'explosive'] - Aggressive, burst damage
 *   - Stormcaller: ['chain'] - Amplifies built-in chain lightning
 *   - Nexus Architect: ['orbit', 'support'] - Orbital specialist (NEW v1.1.1)
 */

const CHARACTER_DEFINITIONS = [
    {
        id: 'aegis_vanguard',
        name: 'Aegis Vanguard',
        icon: '#',
        tagline: 'Shield Sentinel',
        description: 'Master of barrier technology who absorbs punishment and reflects it back. Fights with protective energy fields and the reliable Pulse Cannon.',
        difficulty: 'balanced',
        weaponId: 'pulse_cannon',
        highlights: [
            'Starts with 50HP barrier shield',
            '+30% max hull & +12% armor',
            'Passive shield recharges over time'
        ],
        modifiers: {
            stats: {
                healthMultiplier: 1.3,
                damageReduction: 0.12,
                regeneration: 1.8
            },
            combat: {
                attackSpeedMultiplier: 0.96,
                attackDamageMultiplier: 1.05
            },
            movement: {
                speedMultiplier: 1.0
            },
            abilities: {
                shield: {
                    starterCapacity: 50,        // Starts with 50HP shield
                    rechargeTime: 5.0,          // 5 second recharge after break (reduced from 7s for better feel with combat interrupt)
                    capacityMultiplier: 1.0,    // No bonus to shield capacity upgrades
                    rechargeMultiplier: 1.2     // 20% faster shield recharge (increased from 15%)
                }
            }
        },
        // Build path preferences - these paths get +40% weight bonus for this character
        preferredBuildPaths: ['support', 'core'],
        flavor: '"They break against my shields. Every. Single. Time."'
    },
    {
        id: 'nova_corsair',
        name: 'Nova Corsair',
        icon: '^',
        tagline: 'Close-Range Raider',
        description: 'Dives into the swarm with a volatile Nova Shotgun. Lives fast, dodges often, never stops moving.',
        difficulty: 'aggressive',
        weaponId: 'nova_shotgun',
        highlights: [
            '+18% attack tempo & +8% damage',
            '+15% thruster speed & faster dodge',
            '5% lifesteal keeps raids going'
        ],
        modifiers: {
            stats: {
                healthMultiplier: 0.9,
                lifesteal: 0.05
            },
            combat: {
                attackSpeedMultiplier: 1.18,
                attackDamageMultiplier: 1.08
            },
            movement: {
                speedMultiplier: 1.15,
                dodgeCooldownMultiplier: 0.85,
                magnetRangeBonus: 90
            }
        },
        // Build path preferences - these paths get +40% weight bonus for this character
        preferredBuildPaths: ['ricochet', 'explosive'],
        unlockRequirement: {
            type: 'achievement',
            ids: ['split_shot_specialist'],
            hint: 'Keep drafting Split Shot until the Corsair answers the call.'
        },
        flavor: '"If you\'re not inside their formation, you\'re doing it wrong."'
    },
    {
        id: 'stormcaller',
        name: 'Stormcaller Adept',
        icon: '*',
        tagline: 'Arc Lance Savant',
        description: 'Channels chaining arc bursts that dance between enemies. Excels at crowd disruption.',
        difficulty: 'control',
        weaponId: 'arc_burst',
        highlights: [
            'Guaranteed chain lightning bursts',
            '+5% fire rate with bonus piercing',
            'Moderate auto-recharge shielding'
        ],
        modifiers: {
            stats: {
                healthMultiplier: 1.05,
                regeneration: 0.8
            },
            combat: {
                attackSpeedMultiplier: 1.05,
                attackDamageMultiplier: 0.95,
                piercing: 1
            },
            abilities: {
                chainLightning: {
                    baseChance: 0.6,
                    damageMultiplier: 0.9,
                    range: 260,
                    maxChains: 3
                }
            }
        },
        // Build path preferences - these paths get +40% weight bonus for this character
        preferredBuildPaths: ['chain'],
        unlockRequirement: {
            type: 'achievement',
            ids: ['storm_surge'],
            hint: 'Unleash the Storm Surge achievement to access this adept.'
        },
        flavor: '"The void hums with resonance—listen, and strike."'
    },
    {
        id: 'nexus_architect',
        name: 'Nexus Architect',
        icon: '@',
        tagline: 'Orbital Savant',
        description: 'Commands a constellation of orbital weapons that dance in perfect harmony. Master of sustained, methodical combat.',
        difficulty: 'tactical',
        weaponId: 'constellation_array',
        highlights: [
            'Starts with 2 free orbital projectiles',
            '+10% orbital damage & +20% orbital speed',
            'Reduced orbital collision radius for precision',
            'Unique Constellation Array weapon syncs orbitals into volleys'
        ],
        modifiers: {
            stats: {
                healthMultiplier: 1.1,  // Slight tankiness
                regeneration: 1.2       // Moderate regen
            },
            combat: {
                attackSpeedMultiplier: 0.94,  // -6% attack speed (relies on orbitals)
                projectileSpeedMultiplier: 1.1 // +10% projectile speed
            },
            movement: {
                speedMultiplier: 1.05   // +5% movement (positioning is key)
            },
            abilities: {
                orbital: {
                    starterCount: 2,           // Begins with 2 orbitals (increased from 1)
                    damageMultiplier: 1.1,     // +10% orbital damage
                    speedMultiplier: 1.2,      // +20% orbital speed
                    radiusMultiplier: 0.9      // -10% radius (tighter orbit, harder to hit but safer)
                }
            }
        },
        // Build path preferences - orbitals are core identity
        preferredBuildPaths: ['orbit', 'support'],
        unlockRequirement: {
            type: 'achievement',
            ids: ['orbital_master'],
            hint: 'Command five orbitals at once to unlock the Architect.'
        },
        flavor: '"Precision is not perfection. It is the path to it."'
    },
    {
<<<<<<< HEAD
        id: 'eclipse_reaper',
        name: 'Eclipse Reaper',
        icon: '†',
        tagline: 'Soul Harvester',
        description: 'A dark necromancer who reaps the void and grows stronger with each kill. Thrives on death itself with high-risk, high-reward gameplay.',
        difficulty: 'reaper',
        weaponId: 'void_scythe',
        highlights: [
            'Projectiles have 12% chance to explode on hit',
            '+15% base lifesteal - restore HP on damage dealt',
            '+15% damage but -20% max health (glass scythe)',
            'Void Scythe fires in sweeping reaping arcs'
        ],
        modifiers: {
            stats: {
                healthMultiplier: 0.8,    // -20% health (high risk)
                lifesteal: 0.15,          // 15% base lifesteal (high reward)
                regeneration: 0.5         // Low natural regen (relies on lifesteal)
            },
            combat: {
                attackSpeedMultiplier: 1.0,   // Normal attack speed
                attackDamageMultiplier: 1.15  // +15% damage (death dealer)
            },
            movement: {
                speedMultiplier: 1.08,         // +8% movement (agile reaper)
                magnetRangeBonus: 120          // Extended pickup range for souls
            },
            abilities: {
                explosive: {
                    baseChance: 0.12,          // 12% chance for projectiles to explode on hit
                    damageMultiplier: 1.0,     // Normal explosive damage
                    radiusMultiplier: 1.1      // +10% explosion radius
                }
            }
        },
        // Build path preferences - explosive deaths and lifesteal synergy
        preferredBuildPaths: ['explosive', 'support'],
        unlockRequirement: {
            type: 'achievement',
            ids: ['grim_harvest'],
            hint: 'Master the art of death by achieving the Grim Harvest.'
        },
        flavor: '"Death is not the end—it is the currency of power."'
    },
    {
        id: 'crimson_reaver',
        name: 'Crimson Reaver',
        icon: '♦',
        tagline: 'Vampiric Striker',
        description: 'A predator who feeds on the battlefield, converting carnage into vitality. Strikes fast and hard, draining life from every wound inflicted.',
        difficulty: 'aggressive',
        weaponId: 'sanguine_lance',
        highlights: [
            'Extreme lifesteal (20%) - damage is survival',
            '+15% attack tempo & +12% damage output',
            'Glass cannon: -30% max health',
            '+8% critical chance for devastating strikes'
        ],
        modifiers: {
            stats: {
                healthMultiplier: 0.7,      // Glass cannon - only 84 HP
                lifesteal: 0.20,            // Core identity: 20% lifesteal
                critChance: 0.08            // +8% base crit chance (18% total)
            },
            combat: {
                attackSpeedMultiplier: 1.15,    // +15% attack speed for more healing
                attackDamageMultiplier: 1.12,   // +12% damage to amplify lifesteal
                piercing: 1                     // Base +1 pierce for multi-target drain
            },
            movement: {
                speedMultiplier: 1.10,          // +10% movement - aggressive positioning
                magnetRangeBonus: 50            // Modest magnet range
            }
        },
        // Build path preferences - maximize damage for maximum healing
        preferredBuildPaths: ['explosive', 'core'],
        unlockRequirement: {
            type: 'achievement',
            ids: ['crimson_pact'],
            hint: 'Embrace the blood pact: heal 3000 HP via lifesteal to awaken the Reaver.'
        },
        flavor: '"Every drop spilled is a gift. Every wound dealt, a feast."'
=======
        id: 'void_reaver',
        name: 'Void Reaver',
        icon: '%',
        tagline: 'Gravitational Enforcer',
        description: 'Warps spacetime itself, firing devastating singularity projectiles that trap enemies in crushing gravity wells. Master of area denial and tactical positioning.',
        difficulty: 'strategic',
        weaponId: 'singularity_cannon',
        highlights: [
            'Every shot creates gravity wells that slow & pull enemies',
            '+25% attack damage but -12% fire rate (devastating hits)',
            'Slow projectiles create lingering void zones',
            '+8% movement for tactical repositioning'
        ],
        modifiers: {
            stats: {
                healthMultiplier: 1.08,  // Moderate survivability
                regeneration: 1.0        // Standard regen
            },
            combat: {
                attackSpeedMultiplier: 0.88,   // -12% attack speed (slow, deliberate)
                attackDamageMultiplier: 1.25,  // +25% damage (highest per-shot damage)
                projectileSpeedMultiplier: 0.85 // -15% projectile speed (creates more control time)
            },
            movement: {
                speedMultiplier: 1.08    // +8% movement (positioning is key)
            },
            abilities: {
                gravityWell: {
                    enabled: true,
                    wellRadius: 150,           // Area of effect for gravity wells
                    wellDuration: 2.5,         // How long wells persist (seconds)
                    slowAmount: 0.4,           // 40% movement slow
                    pullStrength: 0.3,         // Pull force toward center
                    damageMultiplier: 0.15     // Optional: 15% DOT while in well
                }
            }
        },
        // Build path preferences - synergizes with area control
        preferredBuildPaths: ['explosive', 'support'],
        unlockRequirement: {
            type: 'achievement',
            ids: ['event_horizon'],
            hint: 'Cross the Event Horizon achievement to harness the void.'
        },
        flavor: '"Gravity is not a force. It is a conversation—and I control the dialogue."'
>>>>>>> 8ff9eb5d
    }
];


if (typeof window !== 'undefined') {
    window.CHARACTER_DEFINITIONS = CHARACTER_DEFINITIONS;
}<|MERGE_RESOLUTION|>--- conflicted
+++ resolved
@@ -207,7 +207,6 @@
         flavor: '"Precision is not perfection. It is the path to it."'
     },
     {
-<<<<<<< HEAD
         id: 'eclipse_reaper',
         name: 'Eclipse Reaper',
         icon: '†',
@@ -290,7 +289,8 @@
             hint: 'Embrace the blood pact: heal 3000 HP via lifesteal to awaken the Reaver.'
         },
         flavor: '"Every drop spilled is a gift. Every wound dealt, a feast."'
-=======
+    },
+    {
         id: 'void_reaver',
         name: 'Void Reaver',
         icon: '%',
@@ -336,7 +336,6 @@
             hint: 'Cross the Event Horizon achievement to harness the void.'
         },
         flavor: '"Gravity is not a force. It is a conversation—and I control the dialogue."'
->>>>>>> 8ff9eb5d
     }
 ];
 
