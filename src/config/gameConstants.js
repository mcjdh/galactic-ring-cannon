(function() {
    const GAME_CONSTANTS = {
        // Player Configuration
        PLAYER: {
            BASE_SPEED: 220,
            BASE_HEALTH: 120,
            BASE_ATTACK_SPEED: 1.2,
            BASE_ATTACK_DAMAGE: 25,
            BASE_ATTACK_RANGE: 300,
            BASE_PROJECTILE_SPEED: 450,
            BASE_CRIT_CHANCE: 0.10,
            BASE_CRIT_MULTIPLIER: 2.2,
            BASE_MAGNET_RANGE: 120,
            RADIUS: 20,
            DAMAGE_INTAKE_MULTIPLIER: 2.0,
            CLASS_COLORS: {
                default: {
                    core: '#00aaff',
                    glow: '#00ffff'
                },
                aegis_vanguard: {
                    core: '#3cb371',
                    glow: '#7fffd4'
                },
                nova_corsair: {
                    core: '#ff6347',
                    glow: '#ffd700'
                },
                stormcaller: {
                    core: '#8a2be2',
                    glow: '#da70d6'
                },
                nexus_architect: {
                    core: '#4169e1',  // Royal blue
                    glow: '#87ceeb'   // Sky blue
                },
<<<<<<< HEAD
                crimson_reaver: {
                    core: '#dc143c',  // Crimson
                    glow: '#ff1744'   // Deep red/blood red
=======
                void_reaver: {
                    core: '#4b0082',  // Deep indigo
                    glow: '#9370db'   // Medium purple
>>>>>>> 8ff9eb5d
                }
            },

            // Combat Scaling & Limits
            AOE_ATTACK_RANGE: 150,
            AOE_DAMAGE_MULTIPLIER: 0.6,
            MAX_PROJECTILE_SPEED: 1200,
            MIN_ATTACK_SPEED: 0.1,
            CRIT_SOFT_CAP: 0.8, // 80% maximum

            // Dodge System
            DODGE_COOLDOWN: 2.0,
            DODGE_DURATION: 0.3,
            DODGE_SPEED: 600,
            INVULNERABILITY_TIME: 0.5,

            // Kill Streak
            KILL_STREAK_TIMEOUT: 5.0,

            // XP System (early-game friendlier)
            INITIAL_XP_TO_LEVEL: 140,
            XP_SCALING_FACTOR: 1.12, // fallback; see LEVELING for piecewise
            LEVEL_UP_HEAL_PERCENT: 0.3,
            LEVELING: {
                EARLY_LEVELS: 7,
                EARLY_MULTIPLIER: 1.08,
                MID_LEVELS: 15,
                MID_MULTIPLIER: 1.11,
                LATE_MULTIPLIER: 1.12,
                EARLY_XP_BOOST_DURATION: 60, // seconds
                EARLY_XP_BOOST_MULTIPLIER: 1.5
            }
        },

        // Enemy Configuration
        ENEMIES: {
            SPAWN_DISTANCE_MIN: 320,
            SPAWN_DISTANCE_MAX: 640,
            BASE_SPAWN_RATE: 2.1,
            BASE_MAX_ENEMIES: 86,
            EARLY_GAME_SPAWN_MULTIPLIER: 1.22,
            EARLY_GAME_DURATION: 48,
            EARLY_GAME_MAX_ENEMY_BONUS: 10,
            SPAWN_RAMP_DAMPENER: 0.58,
            MID_GAME_SOFTENER_START: 45,
            MID_GAME_SOFTENER_END: 110,
            MID_GAME_SOFTENER_STRENGTH: 0.35,
            BOSS_BASE_INTERVAL: 90,
            BOSS_INTERVAL_INCREMENT: 70,
            BOSS_MIN_INTERVAL: 8,           // Fast-paced speedruns for overpowered players
            BOSS_KILL_REDUCTION: 0.85,
            BOSS_PROGRESSIVE_REDUCTION: 6,
            ELITE_CHANCE_BASE: 0.06,
            ELITE_HEALTH_MULTIPLIER: 2.5,
            ELITE_DAMAGE_MULTIPLIER: 1.5
        },

        // Boss System (Enhanced)
        BOSSES: {
            // Fight duration targets
            MIN_FIGHT_DURATION: 7,          // Regular boss target fight time (seconds)
            MEGA_FIGHT_DURATION: 10,        // Mega boss target fight time (seconds)

            // DPS calculation adjustments
            DPS_SAFETY_MULTIPLIER: 1.3,     // Safety buffer for health calculation
            DPS_EFFICIENCY: 0.70,           // Realistic hit rate (accounts for dodging/missing)
            ABILITY_MULTIPLIERS: {
                CHAIN_LIGHTNING: 0.30,      // +30% effective DPS from chains
                PIERCING: 0.20,             // +20% effective DPS from piercing
                AOE: 0.15                   // +15% effective DPS from AOE
            },

            // Resistance scaling (diminishing returns)
            BASE_RESISTANCE: 0.20,          // Starting resistance (20%)
            RESISTANCE_GROWTH_RATE: 0.30,   // Growth rate for exponential curve
            MAX_RESISTANCE: 0.60,           // Asymptotic maximum (60%)

            // Mega boss system
            MEGA_BOSS_INTERVAL: 4,          // Every Nth boss is mega (4th, 8th, 12th...)
            MEGA_HEALTH_MULTIPLIER: 1.5,    // Health multiplier for mega bosses
            MEGA_RADIUS_MULTIPLIER: 1.2,    // Size increase for visibility
            MEGA_MINION_RATE_MULTIPLIER: 1.5,  // Spawn minions faster
            MEGA_MINION_COUNT_BONUS: 2,     // +2 max minions

            // Phase system
            PHASE_VARIANCE: 0.05,           // ±5% random variance on phase thresholds
            BASE_PHASE_THRESHOLDS: [0.70, 0.40, 0.15],  // Base thresholds for phases

            // Perfect kill rewards
            PERFECT_KILL_HEAL_BONUS: 0.15,  // 15% max health heal on perfect kill
            PERFECT_KILL_INVULN_DURATION: 2.0,  // 2s invulnerability
            PERFECT_KILL_THRESHOLD: 0.90,   // 90%+ health = perfect kill

            // Spawn interval safety
            MIN_REST_PERIOD: 8,             // Minimum seconds between boss spawns (fast-paced speedruns)
            SPAWN_DELAY_IF_LAGGING: 15,     // Extra delay if performance is poor

            // XP rewards
            PERFECT_KILL_XP_BONUS: 1.5      // 50% bonus XP for perfect kills
        },

        // Difficulty Scaling
        DIFFICULTY: {
            BASE_FACTOR: 1.0,
            MAX_FACTOR: 4.0,
            SCALING_INTERVAL: 20,
            SCALING_MULTIPLIER: 1.12,

            LOW_HEALTH_THRESHOLD: 0.3,
            LOW_HEALTH_SCALING_REDUCTION: 0.85,
            HIGH_LEVEL_THRESHOLD: 10,
            HIGH_LEVEL_SCALING_INCREASE: 1.05
        },

        // Game Modes
        GAME: {
            WIN_TIME: 180 // 3 minutes
        },

        // Visual Effects
        EFFECTS: {
            SCREEN_SHAKE_LEVELUP: 2,
            SCREEN_SHAKE_DURATION: 0.2,
            AUDIO_VOLUME_LEVELUP: 0.3,
            AUDIO_VOLUME_SHOOT: 0.3,
            AUDIO_VOLUME_HIT: 0.2,
            AUDIO_VOLUME_AOE: 0.4
        },

        // Special Abilities
        ABILITIES: {
            CHAIN_LIGHTNING_CHANCE: 0.4,
            CHAIN_LIGHTNING_RANGE: 240,
            CHAIN_LIGHTNING_DAMAGE_MULTIPLIER: 0.8,

            EXPLOSIVE_CHANCE: 0.3,
            EXPLOSIVE_DAMAGE_MULTIPLIER: 0.85,

            RICOCHET_CHANCE: 0.25,
            RICOCHET_RANGE: 260,

            HOMING_CHANCE: 0.2
        },

        // Performance
        PERFORMANCE: {
            MAX_ENTITIES: 2000,
            MAX_PARTICLES: 150,
            SPATIAL_GRID_SIZE: 100,
            TARGET_FPS: 60,
            LOW_FPS_THRESHOLD: 30,

            // Engine timing constants
            MAX_FIXED_STEPS: 5,              // Maximum fixed update steps per frame
            CLEANUP_INTERVAL: 0.2,            // Seconds between entity cleanup passes
            GRID_RECALC_INTERVAL_MS: 250,     // Milliseconds between spatial grid recalculations

            // Batch rendering pool sizes
            PROJECTILE_BATCH_SIZE: 200,       // Max projectiles for batch rendering
            ENEMY_BATCH_SIZE: 100,            // Max enemies for batch rendering
            ENEMY_PROJECTILE_BATCH_SIZE: 100, // Max enemy projectiles for batch rendering
            XP_ORB_BATCH_SIZE: 200,           // Max XP orbs for batch rendering
            FALLBACK_BATCH_SIZE: 50           // Max other entities for batch rendering
        },

        // Colors (for consistency)
        COLORS: {
            PLAYER: '#3498db',
            PLAYER_GLOW: 'rgba(52, 152, 219, 0.5)',
            HEAL: '#2ecc71',
            DAMAGE: '#e74c3c',
            LEVEL_UP: '#f39c12',
            XP_ORB: '#f39c12',
            SUMMONER: 'rgba(187, 107, 217, 0.85)',
            SUMMONER_GLOW: 'rgba(187, 107, 217, 0.5)',
            SUMMONER_TEXT: 'rgba(187, 107, 217, 0.9)'
        }
    };

    const GameMath = {
        xpForLevel(level) {
            const LV = GAME_CONSTANTS.PLAYER.LEVELING || {};
            const earlyLevels = LV.EARLY_LEVELS ?? 7;
            const midLevels = LV.MID_LEVELS ?? 15;
            const earlyMult = LV.EARLY_MULTIPLIER ?? 1.08;
            const midMult = LV.MID_MULTIPLIER ?? 1.11;
            const lateMult = LV.LATE_MULTIPLIER ?? GAME_CONSTANTS.PLAYER.XP_SCALING_FACTOR;
            let totalXP = 0;
            let currentRequirement = GAME_CONSTANTS.PLAYER.INITIAL_XP_TO_LEVEL;
            for (let i = 1; i < level; i++) {
                totalXP += currentRequirement;
                const next = i + 1;
                if (next <= earlyLevels) {
                    currentRequirement = Math.floor(currentRequirement * earlyMult);
                } else if (next <= midLevels) {
                    currentRequirement = Math.floor(currentRequirement * midMult);
                } else {
                    currentRequirement = Math.floor(currentRequirement * lateMult);
                }
            }
            return totalXP;
        },

        scaledEnemyCount(baseCount, difficultyFactor, gameTime) {
            const timeMinutes = gameTime / 60;
            const timeFactor = 1 + (timeMinutes * 0.1);
            return Math.floor(baseCount * difficultyFactor * timeFactor);
        },

        earlyXPBoostMultiplier(gameTime) {
            const LV = GAME_CONSTANTS.PLAYER.LEVELING || {};
            const duration = LV.EARLY_XP_BOOST_DURATION ?? 0;
            const mult = LV.EARLY_XP_BOOST_MULTIPLIER ?? 1.0;
            if (duration <= 0) return 1.0;
            if (gameTime <= duration) return mult;
            // Ease-out from boost to 1.0 over next 30s
            const t = Math.min(1, (gameTime - duration) / 30);
            return mult - (mult - 1.0) * t;
        }
    };

    if (typeof window !== 'undefined') {
        window.GAME_CONSTANTS = GAME_CONSTANTS;
        window.GameMath = GameMath;
        if (window.logger) {
            window.logger.log('GameConstants loaded');
        }
    }

    if (typeof module !== 'undefined' && module.exports) {
        module.exports = {
            GAME_CONSTANTS,
            GameMath
        };
    }
})();<|MERGE_RESOLUTION|>--- conflicted
+++ resolved
@@ -34,15 +34,14 @@
                     core: '#4169e1',  // Royal blue
                     glow: '#87ceeb'   // Sky blue
                 },
-<<<<<<< HEAD
                 crimson_reaver: {
                     core: '#dc143c',  // Crimson
                     glow: '#ff1744'   // Deep red/blood red
-=======
+                },
                 void_reaver: {
                     core: '#4b0082',  // Deep indigo
                     glow: '#9370db'   // Medium purple
->>>>>>> 8ff9eb5d
+                }
                 }
             },
 
