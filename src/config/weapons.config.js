/**
 * ⚔️ WEAPON DEFINITIONS
 * Data-driven definitions for player weapon archetypes.
 *
 * Each weapon entry may include:
 * - id: Unique identifier used internally
 * - name: Display name
 * - description: Short flavor copy for UI
 * - fireRate: Base shots per second (can be modified by upgrades/meta)
 * - startupDelay: Optional warm-up time before the first shot
 * - projectileTemplate: Baseline projectile configuration for this weapon
 * - targeting: Strategy hint for aiming logic (nearest, spread_forward, etc.)
 * - upgradeTags: Tags that map to weapon-specific upgrades
 * - secondary: Optional secondary ability metadata (cooldown, behavior hints)
 */

const WEAPON_DEFINITIONS = {
    pulse_cannon: {
        id: 'pulse_cannon',
        name: 'Pulse Cannon',
        description: 'Balanced auto-targeting cannon built for sustained fire.',
        archetype: 'generalist',
        fireRate: 1.2, // shots per second
        startupDelay: 0,
        targeting: 'nearest',
        projectileTemplate: {
            count: 1,
            spreadDegrees: 0,
            damageMultiplier: 1.0,
            speedMultiplier: 1.0,
            inheritsPlayerCrit: true,
            inheritsPlayerPierce: true,
            appliesBehaviors: true
        },
        upgradeTags: ['core', 'chain', 'ricochet', 'explosive'],
        secondary: null
    },
    nova_shotgun: {
        id: 'nova_shotgun',
        name: 'Nova Shotgun',
        description: 'Close-range cone that vaporizes clustered enemies.',
        archetype: 'burst',
        fireRate: 0.8,
        startupDelay: 0,
        targeting: 'nearest_cone',
        projectileTemplate: {
            count: 5,
            spreadDegrees: 50,
            damageMultiplier: 0.75,
            speedMultiplier: 0.9,
            inheritsPlayerCrit: true,
            inheritsPlayerPierce: false,
            appliesBehaviors: true
        },
        upgradeTags: ['shotgun', 'burst', 'explosive'],
        secondary: {
            id: 'nova_knockback',
            cooldown: 6.0,
            description: 'Short-range blast to push enemies away.'
        }
    },
    arc_burst: {
        id: 'arc_burst',
        name: 'Arc Burst',
        description: 'Rapid lattice of chain-linked bolts that leap across the swarm.',
        archetype: 'control',
        fireRate: 1.6,
        startupDelay: 0,
        targeting: 'nearest',
        projectileTemplate: {
            count: 2,
            spreadDegrees: 12,
            damageMultiplier: 0.9,
            speedMultiplier: 1.05,
            appliesBehaviors: true
        },
        upgradeTags: ['chain', 'support', 'core'],
        secondary: {
            id: 'storm_surge',
            cooldown: 12.0,
            description: 'Unleash a wide arc pulse that shocks nearby targets.'
        }
    },
    constellation_array: {
        id: 'constellation_array',
        name: 'Constellation Array',
        description: 'Synchronizes orbitals into rotating volleys that wash the battlefield.',
        archetype: 'orbit',
        fireRate: 0.95,
        startupDelay: 0,
        targeting: 'omni',
        projectileTemplate: {
            count: 3,
            spreadDegrees: 0,
            damageMultiplier: 0.95,
            speedMultiplier: 0.9,
            appliesBehaviors: true
        },
        volley: {
            min: 2,
            max: 8
        },
        upgradeTags: ['orbit', 'support', 'core'],
        secondary: {
            id: 'orbital_flux',
            cooldown: 10.0,
            description: 'Critical hits briefly overcharge the array, increasing volley size.'
        }
    },
<<<<<<< HEAD
    void_scythe: {
        id: 'void_scythe',
        name: 'Void Scythe',
        description: 'Death harvester that reaps souls in sweeping arc patterns.',
        archetype: 'reaper',
        fireRate: 1.1,
        startupDelay: 0,
        targeting: 'nearest',
        projectileTemplate: {
            count: 3,
            spreadDegrees: 60,
            damageMultiplier: 1.0,
            speedMultiplier: 1.0,
            inheritsPlayerCrit: true,
            inheritsPlayerPierce: true,
            appliesBehaviors: true
        },
        upgradeTags: ['reaper', 'explosive', 'support'],
        secondary: {
            id: 'soul_harvest',
            cooldown: 8.0,
            description: 'Consuming souls temporarily increases damage for each kill.'
        }
    },
    sanguine_lance: {
        id: 'sanguine_lance',
        name: 'Sanguine Lance',
        description: 'Crimson piercing bolts that drain vitality from all they strike.',
        archetype: 'sustain',
        fireRate: 1.4, // Rapid fire for consistent lifesteal
=======
    singularity_cannon: {
        id: 'singularity_cannon',
        name: 'Singularity Cannon',
        description: 'Fires heavy void orbs that warp spacetime, creating gravity wells that slow and trap enemies.',
        archetype: 'gravity',
        fireRate: 0.7,  // Slowest weapon - deliberate, impactful shots
>>>>>>> 8ff9eb5d
        startupDelay: 0,
        targeting: 'nearest',
        projectileTemplate: {
            count: 1,
            spreadDegrees: 0,
<<<<<<< HEAD
            damageMultiplier: 1.05, // Slightly higher damage
            speedMultiplier: 1.1,   // Fast projectiles
            inheritsPlayerCrit: true,
            inheritsPlayerPierce: true,
            appliesBehaviors: true
        },
        upgradeTags: ['core', 'explosive', 'ricochet'],
        secondary: {
            id: 'blood_frenzy',
            cooldown: 8.0,
            description: 'Brief burst of attack speed when health drops below 40%.'
=======
            damageMultiplier: 1.2,  // High base damage
            speedMultiplier: 0.85,  // Slow-moving void orbs
            inheritsPlayerCrit: true,
            inheritsPlayerPierce: true,
            appliesBehaviors: true,
            gravityWell: true  // Special flag for gravity well creation
        },
        upgradeTags: ['explosive', 'support', 'core'],
        secondary: {
            id: 'event_horizon',
            cooldown: 15.0,
            description: 'Create a massive singularity that pulls all nearby enemies and deals damage over time.'
>>>>>>> 8ff9eb5d
        }
    }
};

if (typeof window !== 'undefined') {
    window.WEAPON_DEFINITIONS = WEAPON_DEFINITIONS;
}<|MERGE_RESOLUTION|>--- conflicted
+++ resolved
@@ -107,7 +107,6 @@
             description: 'Critical hits briefly overcharge the array, increasing volley size.'
         }
     },
-<<<<<<< HEAD
     void_scythe: {
         id: 'void_scythe',
         name: 'Void Scythe',
@@ -138,20 +137,11 @@
         description: 'Crimson piercing bolts that drain vitality from all they strike.',
         archetype: 'sustain',
         fireRate: 1.4, // Rapid fire for consistent lifesteal
-=======
-    singularity_cannon: {
-        id: 'singularity_cannon',
-        name: 'Singularity Cannon',
-        description: 'Fires heavy void orbs that warp spacetime, creating gravity wells that slow and trap enemies.',
-        archetype: 'gravity',
-        fireRate: 0.7,  // Slowest weapon - deliberate, impactful shots
->>>>>>> 8ff9eb5d
         startupDelay: 0,
         targeting: 'nearest',
         projectileTemplate: {
             count: 1,
             spreadDegrees: 0,
-<<<<<<< HEAD
             damageMultiplier: 1.05, // Slightly higher damage
             speedMultiplier: 1.1,   // Fast projectiles
             inheritsPlayerCrit: true,
@@ -163,7 +153,19 @@
             id: 'blood_frenzy',
             cooldown: 8.0,
             description: 'Brief burst of attack speed when health drops below 40%.'
-=======
+        }
+    },
+    singularity_cannon: {
+        id: 'singularity_cannon',
+        name: 'Singularity Cannon',
+        description: 'Fires heavy void orbs that warp spacetime, creating gravity wells that slow and trap enemies.',
+        archetype: 'gravity',
+        fireRate: 0.7,  // Slowest weapon - deliberate, impactful shots
+        startupDelay: 0,
+        targeting: 'nearest',
+        projectileTemplate: {
+            count: 1,
+            spreadDegrees: 0,
             damageMultiplier: 1.2,  // High base damage
             speedMultiplier: 0.85,  // Slow-moving void orbs
             inheritsPlayerCrit: true,
@@ -176,7 +178,6 @@
             id: 'event_horizon',
             cooldown: 15.0,
             description: 'Create a massive singularity that pulls all nearby enemies and deals damage over time.'
->>>>>>> 8ff9eb5d
         }
     }
 };
