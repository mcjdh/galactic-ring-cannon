class Player {
    constructor(x, y) {
        // Core position and identity
        this.x = x;
        this.y = y;
        this.type = 'player';

        // Get constants reference once for better performance
        const PLAYER_CONSTANTS = window.GAME_CONSTANTS?.PLAYER || {};
        const COLORS = window.GAME_CONSTANTS?.COLORS || {};

        this.radius = PLAYER_CONSTANTS.RADIUS || 20;
        const defaultColor = COLORS.PLAYER || '#3498db';
        this.color = defaultColor;
        this.glowColor = '#00ffff';
        this.trailColor = this.glowColor;

        const activeGameState =
            window.gameManager?.state ||
            window.gameManager?.game?.state ||
            null;
        this.gameState = activeGameState || null;

        const characterDefinitions = Array.isArray(window.CHARACTER_DEFINITIONS)
            ? window.CHARACTER_DEFINITIONS
            : [];
        const defaultCharacterId = characterDefinitions[0]?.id || 'aegis_vanguard';

        const selectedCharacterId =
            (activeGameState?.getSelectedCharacter?.() ||
            activeGameState?.flow?.selectedCharacter ||
            defaultCharacterId);

        const resolvedCharacter = this.resolveCharacterDefinition(selectedCharacterId);
        const characterId = resolvedCharacter?.id || defaultCharacterId;

        const defaultWeaponId = 'pulse_cannon';
        let selectedWeaponId =
            resolvedCharacter?.weaponId ||
            activeGameState?.getSelectedWeapon?.() ||
            activeGameState?.flow?.selectedWeapon ||
            defaultWeaponId;

        if (resolvedCharacter?.weaponId) {
            selectedWeaponId = resolvedCharacter.weaponId;
        }

        activeGameState?.setSelectedCharacter?.(characterId);
        activeGameState?.setSelectedWeapon?.(selectedWeaponId);

        this.characterId = characterId;
        this.characterDefinition = resolvedCharacter || null;
        this.startingWeapon = selectedWeaponId;

        const classColorsTable = window.GAME_CONSTANTS?.PLAYER?.CLASS_COLORS || {};
        const palette = classColorsTable[this.characterId] || classColorsTable.default || { core: defaultColor, glow: '#00ffff' };
        this.color = palette.core || defaultColor;
        this.glowColor = palette.glow || '#00ffff';
        this.trailColor = palette.glow || this.color;

        // Initialize modular systems
        this.stats = new PlayerStats(this);
        this.movement = new PlayerMovement(this);
        this.combat = new PlayerCombat(this);
        this.abilities = new PlayerAbilities(this);
        this.renderer = new PlayerRenderer(this);

        // Upgrade tracking
        this.upgrades = [];

        if (this.characterDefinition) {
            this.applyCharacterDefinition(this.characterDefinition);
        }

        // Apply meta upgrades from Star Vendor
        this.applyMetaUpgrades();
    }

    /**
     * Apply meta upgrades from Star Vendor (persistent upgrades)
     */
    applyMetaUpgrades() {
        // Safe localStorage access using centralized StorageManager
        const getMetaLevel = (id) => {
            return window.StorageManager.getInt(`meta_${id}`, 0);
        };

        // Enhanced Firepower - Starting damage boost
        const damageLevel = getMetaLevel('starting_damage');
        if (damageLevel > 0 && this.combat && typeof this.combat.attackDamage === 'number') {
            const damageBonus = Math.max(1, Math.min(3, 1 + (damageLevel * 0.25))); // 25% per level, capped at 3x
            this.combat.attackDamage *= damageBonus;
        }

        // Reinforced Hull - Starting health boost
        const healthLevel = getMetaLevel('starting_health');
        if (healthLevel > 0 && this.stats && typeof this.stats.maxHealth === 'number') {
            const healthBonus = Math.max(1, Math.min(3, 1 + (healthLevel * 0.20))); // 20% per level, capped at 3x
            this.stats.maxHealth *= healthBonus;
            this.stats.health = this.stats.maxHealth; // Set current health to new max
        }

        // Ion Thrusters - Starting speed boost
        const speedLevel = getMetaLevel('starting_speed');
        if (speedLevel > 0 && this.movement && typeof this.movement.speed === 'number') {
            const speedBonus = Math.max(1, Math.min(2.5, 1 + (speedLevel * 0.15))); // 15% per level, capped at 2.5x
            this.movement.speed *= speedBonus;
        }

        // Chain Lightning Mastery - Improved chain lightning
        const chainLevel = getMetaLevel('chain_upgrade');
        if (chainLevel > 0 && this.abilities) {
            this.abilities.maxChains = Math.max(this.abilities.maxChains || 2, 2 + Math.min(chainLevel, 5)); // Cap at +5 chains
        }
    }

    resolveCharacterDefinition(characterId) {
        const definitions = Array.isArray(window.CHARACTER_DEFINITIONS)
            ? window.CHARACTER_DEFINITIONS
            : [];
        if (!definitions.length) return null;

        const cloneDefinition = (def) => {
            if (!def) return null;
            return {
                ...def,
                highlights: Array.isArray(def.highlights) ? [...def.highlights] : undefined,
                modifiers: def.modifiers ? JSON.parse(JSON.stringify(def.modifiers)) : undefined
            };
        };

        const isUnlocked = (def) => this.isCharacterUnlocked(def);
        const unlockedPool = definitions.filter(isUnlocked);

        if (characterId) {
            const match = definitions.find(def => def.id === characterId);
            if (match && isUnlocked(match)) {
                return cloneDefinition(match);
            }
        }

        const fallback = unlockedPool[0] || definitions[0];
        return cloneDefinition(fallback);
    }

    applyCharacterDefinition(definition) {
        if (!definition) return;
        const mods = definition.modifiers || {};

        const statsMods = mods.stats || {};
        if (this.stats) {
            if (typeof statsMods.healthMultiplier === 'number' && statsMods.healthMultiplier > 0) {
                this.stats.maxHealth *= statsMods.healthMultiplier;
            }
            if (typeof statsMods.flatHealth === 'number') {
                this.stats.maxHealth += statsMods.flatHealth;
            }
            if (typeof this.stats.maxHealth === 'number') {
                this.stats.maxHealth = Math.max(1, this.stats.maxHealth);
                this.stats.health = this.stats.maxHealth;
            }
            if (typeof statsMods.regeneration === 'number') {
                this.stats.regeneration += statsMods.regeneration;
            }
            if (typeof statsMods.damageReduction === 'number') {
                const newReduction = (this.stats.damageReduction || 0) + statsMods.damageReduction;
                this.stats.damageReduction = Math.min(0.8, Math.max(0, newReduction));
            }
            if (typeof statsMods.lifesteal === 'number') {
                this.stats.lifestealAmount += statsMods.lifesteal;
            }
        }

        const combatMods = mods.combat || {};
        if (this.combat) {
            if (typeof combatMods.attackSpeedMultiplier === 'number' && combatMods.attackSpeedMultiplier > 0) {
                this.combat.attackSpeed *= combatMods.attackSpeedMultiplier;
            }
            if (typeof combatMods.attackDamageMultiplier === 'number' && combatMods.attackDamageMultiplier > 0) {
                this.combat.attackDamage *= combatMods.attackDamageMultiplier;
            }
            if (typeof combatMods.projectileSpeedMultiplier === 'number' && combatMods.projectileSpeedMultiplier > 0) {
                this.combat.projectileSpeed *= combatMods.projectileSpeedMultiplier;
            }
            if (typeof combatMods.piercing === 'number') {
                this.combat.piercing = Math.max(this.combat.piercing || 0, combatMods.piercing);
            }
            if (typeof combatMods.critChanceBonus === 'number') {
                const newCrit = (this.combat.critChance || 0) + combatMods.critChanceBonus;
                this.combat.critChance = Math.min(0.95, Math.max(0, newCrit));
            }
        }

        const movementMods = mods.movement || {};
        if (this.movement) {
            if (typeof movementMods.speedMultiplier === 'number' && movementMods.speedMultiplier > 0) {
                this.movement.speed *= movementMods.speedMultiplier;
            }
            if (typeof movementMods.dodgeCooldownMultiplier === 'number' && movementMods.dodgeCooldownMultiplier > 0) {
                this.movement.dodgeCooldown *= movementMods.dodgeCooldownMultiplier;
                this.movement.dodgeCooldown = Math.max(0.4, this.movement.dodgeCooldown);
            }
            if (typeof movementMods.magnetRangeBonus === 'number') {
                this.movement.magnetRange += movementMods.magnetRangeBonus;
                this.movement.magnetRange = Math.max(40, this.movement.magnetRange);
            }
        }

        const abilityMods = mods.abilities || {};
        if (this.abilities) {
            if (abilityMods.chainLightning) {
                const chain = abilityMods.chainLightning;
                this.abilities.hasChainLightning = true;
                if (typeof chain.baseChance === 'number') {
                    this.abilities.chainChance = Math.max(this.abilities.chainChance || 0, chain.baseChance);
                }
                if (typeof chain.damageMultiplier === 'number') {
                    this.abilities.chainDamage = Math.max(this.abilities.chainDamage || 0, chain.damageMultiplier);
                }
                if (typeof chain.range === 'number') {
                    this.abilities.chainRange = Math.max(this.abilities.chainRange || 0, chain.range);
                }
                if (typeof chain.maxChains === 'number') {
                    this.abilities.maxChains = Math.max(this.abilities.maxChains || 0, chain.maxChains);
                }
            }
            
            // NEW: Orbital ability modifiers
            if (abilityMods.orbital) {
                const orbital = abilityMods.orbital;
                
                // Grant starter orbital(s)
                if (typeof orbital.starterCount === 'number' && orbital.starterCount > 0) {
                    this.abilities.hasOrbitalAttack = true;
                    this.abilities.orbitCount = orbital.starterCount;
                    
                    // Set orbital base stats (will be used when orbits are created)
                    if (!this.abilities.orbitDamage) {
                        this.abilities.orbitDamage = 0.5; // Base orbital damage multiplier
                    }
                    if (!this.abilities.orbitSpeed) {
                        this.abilities.orbitSpeed = 2.0; // Base orbital rotation speed
                    }
                    if (!this.abilities.orbitRadius) {
                        this.abilities.orbitRadius = 100; // Base orbital radius
                    }
                    if (!this.abilities.maxOrbitalRange) {
                        const baseRange = window.GAME_CONSTANTS?.PLAYER?.BASE_ATTACK_RANGE || 320;
                        this.abilities.maxOrbitalRange = Math.max(baseRange, this.abilities.orbitRadius + 80);
                    }
                }
                
                // Apply orbital stat multipliers
                if (typeof orbital.damageMultiplier === 'number' && this.abilities.orbitDamage) {
                    this.abilities.orbitDamage *= orbital.damageMultiplier;
                }
                if (typeof orbital.speedMultiplier === 'number' && this.abilities.orbitSpeed) {
                    this.abilities.orbitSpeed *= orbital.speedMultiplier;
                }
                if (typeof orbital.radiusMultiplier === 'number' && this.abilities.orbitRadius) {
                    this.abilities.orbitRadius *= orbital.radiusMultiplier;
                }
            }
            
            // NEW: Shield ability modifiers
            if (abilityMods.shield) {
                const shield = abilityMods.shield;

                // Grant starter shield
                if (typeof shield.starterCapacity === 'number' && shield.starterCapacity > 0) {
                    this.abilities.hasShield = true;
                    this.abilities.shieldMaxCapacity = shield.starterCapacity;
                    this.abilities.shieldCurrent = shield.starterCapacity; // Start at full capacity

                    // Set shield base stats
                    if (!this.abilities.shieldRechargeTime) {
                        this.abilities.shieldRechargeTime = 6.0; // Base recharge time in seconds
                    }
                }

                // Apply shield stat multipliers
                if (typeof shield.capacityMultiplier === 'number' && this.abilities.shieldMaxCapacity) {
                    this.abilities.shieldMaxCapacity *= shield.capacityMultiplier;
                    this.abilities.shieldCurrent = this.abilities.shieldMaxCapacity; // Refill on capacity increase
                }
                if (typeof shield.rechargeTime === 'number') {
                    this.abilities.shieldRechargeTime = shield.rechargeTime;
                }
                if (typeof shield.rechargeMultiplier === 'number' && this.abilities.shieldRechargeTime) {
                    this.abilities.shieldRechargeTime /= shield.rechargeMultiplier; // Higher multiplier = faster recharge
                }
            }

<<<<<<< HEAD
            // NEW: Explosive ability modifiers (Eclipse Reaper)
            if (abilityMods.explosive) {
                const explosive = abilityMods.explosive;

                // Grant explosive ability
                if (typeof explosive.baseChance === 'number' && explosive.baseChance > 0) {
                    this.abilities.hasExplosiveShots = true;
                    this.abilities.explosiveChance = Math.max(this.abilities.explosiveChance || 0, explosive.baseChance);

                    // Set base explosion stats if not already set
                    if (!this.abilities.explosionRadius || this.abilities.explosionRadius <= 0) {
                        this.abilities.explosionRadius = 70; // Base explosion radius
                    }
                    if (!this.abilities.explosionDamage || this.abilities.explosionDamage <= 0) {
                        this.abilities.explosionDamage = 0.6; // Base explosion damage multiplier
                    }
                }

                // Apply explosive stat multipliers
                if (typeof explosive.damageMultiplier === 'number' && this.abilities.explosionDamage) {
                    this.abilities.explosionDamage *= explosive.damageMultiplier;
                }
                if (typeof explosive.radiusMultiplier === 'number' && this.abilities.explosionRadius) {
                    this.abilities.explosionRadius *= explosive.radiusMultiplier;
=======
            // NEW: Gravity well ability modifiers (Void Reaver)
            if (abilityMods.gravityWell) {
                const gravityWell = abilityMods.gravityWell;

                // Enable gravity wells
                if (gravityWell.enabled) {
                    this.abilities.hasGravityWells = true;
                }

                // Apply gravity well stat modifiers
                if (typeof gravityWell.wellRadius === 'number') {
                    this.abilities.gravityWellRadius = gravityWell.wellRadius;
                }
                if (typeof gravityWell.wellDuration === 'number') {
                    this.abilities.gravityWellDuration = gravityWell.wellDuration;
                }
                if (typeof gravityWell.slowAmount === 'number') {
                    this.abilities.gravityWellSlowAmount = gravityWell.slowAmount;
                }
                if (typeof gravityWell.pullStrength === 'number') {
                    this.abilities.gravityWellPullStrength = gravityWell.pullStrength;
                }
                if (typeof gravityWell.damageMultiplier === 'number') {
                    this.abilities.gravityWellDamageMultiplier = gravityWell.damageMultiplier;
>>>>>>> 8ff9eb5d
                }
            }
        }

        this.characterHighlights = Array.isArray(definition.highlights)
            ? [...definition.highlights]
            : [];

        if (typeof this.stats._updateHealthBarUI === 'function') {
            this.stats._updateHealthBarUI();
        }
        this.stats.updateXPBar();
        this.combat.updateAttackCooldown?.();
        this.combat.weaponManager?.notifyCombatStatChange();
    }

    // Main update method coordinates all systems
    update(deltaTime, game) {
        // Don't update anything if player is dead
        if (this.isDead) return;
        
        this.stats.update(deltaTime);
        this.movement.update(deltaTime, game);
        this.combat.update(deltaTime, game);
        this.abilities.update(deltaTime, game);
    }

    // Render method delegates to renderer
    render(ctx) {
        this.renderer.render(ctx);
    }

    // Particle spawning utility
    spawnParticle(x, y, vx = 0, vy = 0, size = 2, color = '#ffffff', life = 1, type = 'basic') {
        // Clean particle spawning - use the best system available
        if (window.optimizedParticles?.spawnParticle) {
            window.optimizedParticles.spawnParticle({ x, y, vx, vy, size, color, life, type });
        } else if (window.gameManager?.addParticleViaEffectsManager && typeof Particle !== 'undefined') {
            const particle = new Particle(x, y, vx, vy, size, color, life);
            window.gameManager.addParticleViaEffectsManager(particle);
        }
    }

    isCharacterUnlocked(definition) {
        if (!definition?.unlockRequirement) {
            return true;
        }
        return this.isRequirementSatisfied(definition.unlockRequirement);
    }

    isRequirementSatisfied(requirement) {
        if (!requirement) {
            return true;
        }

        const ids = this.normalizeRequirementIds(requirement);
        if (!ids.length) {
            return true;
        }

        return ids.every(id => this.isAchievementUnlocked(id));
    }

    normalizeRequirementIds(requirement) {
        if (!requirement) {
            return [];
        }
        if (Array.isArray(requirement.ids) && requirement.ids.length) {
            return requirement.ids.filter(Boolean);
        }
        if (typeof requirement.id === 'string' && requirement.id.trim()) {
            return [requirement.id.trim()];
        }
        return [];
    }

    isAchievementUnlocked(achievementId) {
        if (typeof achievementId !== 'string' || !achievementId.trim()) {
            return false;
        }
        const id = achievementId.trim();

        if (this.gameState?.isAchievementUnlocked?.(id)) {
            return true;
        }

        const metaAchievements = this.gameState?.meta?.achievements;
        if (metaAchievements instanceof Set && metaAchievements.has(id)) {
            return true;
        }

        const achievementSystem = window.achievementSystem;
        if (achievementSystem?.achievements?.[id]?.unlocked) {
            return true;
        }

        return false;
    }

    // === STAT DELEGATION METHODS ===
    heal(amount) { return this.stats.heal(amount); }
    addXP(amount) { return this.stats.addXP(amount); }
    addExperience(amount) { return this.stats.addExperience(amount); }
    takeDamage(amount) { return this.stats.takeDamage(amount); }
    levelUp() { return this.stats.levelUp(); }
    updateXPBar() { return this.stats.updateXPBar(); }

    // === MOVEMENT DELEGATION METHODS ===
    handleMovement(deltaTime, game) { return this.movement.handleMovement(deltaTime, game); }
    handleDodge(deltaTime, game) { return this.movement.handleDodge(deltaTime, game); }
    doDodge() { return this.movement.doDodge(); }
    createTrailParticle(x, y) { return this.movement.createTrailParticle(x, y); }

    // === COMBAT DELEGATION METHODS ===
    attack(game) { return this.combat.attack(game); }
    fireProjectile(game, angle) { return this.combat.fireProjectile(game, angle); }
    executeAOEAttack(game) { return this.combat.executeAOEAttack(game); }
    createAOEEffect() { return this.combat.createAOEEffect(); }
    findNearestEnemy() { return this.combat.findNearestEnemy(); }

    // === ABILITY DELEGATION METHODS ===
    updateOrbitalAttacks(deltaTime, game) { return this.abilities.updateOrbitalAttacks(deltaTime, game); }
    processChainLightning(startEnemy, baseDamage, chainsLeft, hitEnemies) {
        return this.abilities.processChainLightning(startEnemy, baseDamage, chainsLeft, hitEnemies);
    }
    processRicochet(sourceX, sourceY, damage, bouncesLeft, hitEnemies) {
        return this.abilities.processRicochet(sourceX, sourceY, damage, bouncesLeft, hitEnemies);
    }
    createLightningEffect(from, to) { return this.abilities.createLightningEffect(from, to); }
    createRicochetEffect(fromX, fromY, toX, toY) { return this.abilities.createRicochetEffect(fromX, fromY, toX, toY); }

    // === RENDERER DELEGATION METHODS ===
    createUpgradeStackEffect() { return this.renderer.createUpgradeStackEffect(); }

    // === PROPERTY ACCESSORS FOR BACKWARD COMPATIBILITY ===
    // Stats properties
    get health() { return this.stats.health; }
    set health(value) { this.stats.health = value; }
    get maxHealth() { return this.stats.maxHealth; }
    set maxHealth(value) { this.stats.maxHealth = value; }
    get xp() { return this.stats.xp; }
    set xp(value) { this.stats.xp = value; }
    get level() { return this.stats.level; }
    set level(value) { this.stats.level = value; }
    get isDead() { return this.stats.isDead; }
    set isDead(value) { this.stats.isDead = value; }
    get isInvulnerable() { return this.stats.isInvulnerable; }
    set isInvulnerable(value) { this.stats.isInvulnerable = value; }
    get killStreak() { return this.stats.killStreak; }
    set killStreak(value) { this.stats.killStreak = value; }
    get regeneration() { return this.stats.regeneration; }
    set regeneration(value) { this.stats.regeneration = value; }
    get damageReduction() { return this.stats.damageReduction; }
    set damageReduction(value) { this.stats.damageReduction = value; }
    get lifestealAmount() { return this.stats.lifestealAmount; }
    set lifestealAmount(value) { this.stats.lifestealAmount = value; }

    // Movement properties
    get speed() { return this.movement.speed; }
    set speed(value) { this.movement.speed = value; }
    get isDodging() { return this.movement.isDodging; }
    set isDodging(value) { this.movement.isDodging = value; }
    get canDodge() { return this.movement.canDodge; }
    set canDodge(value) { this.movement.canDodge = value; }
    get isMoving() { return this.movement.isMoving; }
    get magnetRange() { return this.movement.magnetRange; }
    set magnetRange(value) { this.movement.magnetRange = value; }

    // Combat properties
    get attackSpeed() { return this.combat.attackSpeed; }
    set attackSpeed(value) { this.combat.attackSpeed = value; }
    get attackDamage() { return this.combat.attackDamage; }
    set attackDamage(value) { this.combat.attackDamage = value; }
    get attackRange() { return this.combat.attackRange; }
    set attackRange(value) { this.combat.attackRange = value; }
    get projectileCount() { return this.combat.projectileCount; }
    set projectileCount(value) { this.combat.projectileCount = value; }
    get projectileSpeed() { return this.combat.projectileSpeed; }
    set projectileSpeed(value) { this.combat.projectileSpeed = value; }
    get projectileSpread() { return this.combat.projectileSpread; }
    set projectileSpread(value) { this.combat.projectileSpread = value; }
    get piercing() { return this.combat.piercing; }
    set piercing(value) { this.combat.piercing = value; }
    get critChance() { return this.combat.critChance; }
    set critChance(value) { this.combat.critChance = value; }
    get critMultiplier() { return this.combat.critMultiplier; }
    set critMultiplier(value) { this.combat.critMultiplier = value; }
    get hasAOEAttack() { return this.combat.hasAOEAttack; }
    set hasAOEAttack(value) { this.combat.hasAOEAttack = value; }
    get hasSpreadAttack() { return this.combat.hasSpreadAttack; }
    set hasSpreadAttack(value) { this.combat.hasSpreadAttack = value; }
    get hasBasicAttack() { return this.combat.hasBasicAttack; }
    set hasBasicAttack(value) { this.combat.hasBasicAttack = value; }

    // Ability properties
    get hasOrbitalAttack() { return this.abilities.hasOrbitalAttack; }
    set hasOrbitalAttack(value) { this.abilities.hasOrbitalAttack = value; }
    get orbitProjectiles() { return this.abilities.orbitProjectiles; }
    get hasChainLightning() { return this.abilities.hasChainLightning; }
    set hasChainLightning(value) { this.abilities.hasChainLightning = value; }
    get hasExplosiveShots() { return this.abilities.hasExplosiveShots; }
    set hasExplosiveShots(value) { this.abilities.hasExplosiveShots = value; }
    get hasRicochet() { return this.abilities.hasRicochet; }
    set hasRicochet(value) { this.abilities.hasRicochet = value; }
    get hasHomingShots() { return this.abilities.hasHomingShots; }
    set hasHomingShots(value) { this.abilities.hasHomingShots = value; }

    // Ability detail properties
    get orbitCount() { return this.abilities.orbitCount; }
    set orbitCount(value) { this.abilities.orbitCount = value; }
    get chainChance() { return this.abilities.chainChance; }
    set chainChance(value) { this.abilities.chainChance = value; }
    get chainDamage() { return this.abilities.chainDamage; }
    set chainDamage(value) { this.abilities.chainDamage = value; }
    get chainRange() { return this.abilities.chainRange; }
    set chainRange(value) { this.abilities.chainRange = value; }
    get maxChains() { return this.abilities.maxChains; }
    set maxChains(value) { this.abilities.maxChains = value; }
    get explosionRadius() { return this.abilities.explosionRadius; }
    set explosionRadius(value) { this.abilities.explosionRadius = value; }
    get explosionDamage() { return this.abilities.explosionDamage; }
    set explosionDamage(value) { this.abilities.explosionDamage = value; }
    get ricochetBounces() { return this.abilities.ricochetBounces; }
    set ricochetBounces(value) { this.abilities.ricochetBounces = value; }
    get ricochetRange() { return this.abilities.ricochetRange; }
    set ricochetRange(value) { this.abilities.ricochetRange = value; }
    get ricochetDamage() { return this.abilities.ricochetDamage; }
    set ricochetDamage(value) { this.abilities.ricochetDamage = value; }

    /**
     * Apply upgrade to player, routing to appropriate component systems.
     *
     * This is the second of two clones in the upgrade flow:
     * 1. UpgradeSystem clones to protect UPGRADE_DEFINITIONS
     * 2. Player clones HERE to protect UpgradeSystem.selectedUpgrades
     *
     * Why clone again?
     * - We mutate the upgrade by adding stackCount/tier metadata
     * - If we didn't clone, we'd corrupt UpgradeSystem.selectedUpgrades array
     * - That array is used for synergy detection, combo tracking, build paths
     *
     * Both clones serve different purposes:
     * - UpgradeSystem.selectedUpgrades: Tracks chosen upgrades for selection logic
     * - player.upgrades: Stores upgrade history with stack data for UI/diminishing returns
     *
     * @param {Object} upgrade - Upgrade instance from UpgradeSystem (already cloned once)
     */
    applyUpgrade(upgrade) {
        // Clone upgrade to protect UpgradeSystem.selectedUpgrades from mutations
        // We add stackCount/tier metadata which would corrupt the tracking array
        let upgradeInstance;
        if (typeof structuredClone === 'function') {
            try {
                upgradeInstance = structuredClone(upgrade);
            } catch (e) {
                // Fallback to JSON clone if structuredClone fails
                upgradeInstance = JSON.parse(JSON.stringify(upgrade));
            }
        } else {
            upgradeInstance = JSON.parse(JSON.stringify(upgrade));
        }

        const existingStacks = this.upgrades.filter(existing => existing.id === upgradeInstance.id).length;
        const newStackCount = existingStacks + 1;
        const tiers = ['I', 'II', 'III', 'IV', 'V', 'VI', 'VII', 'VIII', 'IX', 'X'];

        upgradeInstance.stackCount = newStackCount;
        upgradeInstance.tier = tiers[Math.min(newStackCount - 1, tiers.length - 1)];

        const isUpgradeStacked = newStackCount > 1;

        this.upgrades.push(upgradeInstance);

        // Route upgrade to appropriate system
        switch (upgradeInstance.type) {
            // Stats upgrades
            case 'maxHealth':
            case 'regeneration':
            case 'damageReduction':
            case 'lifesteal':
            case 'lifestealCrit':
            case 'lifestealAOE':
                this.stats.applyStatsUpgrade(upgradeInstance);
                break;

            // Movement upgrades
            case 'speed':
            case 'magnet':
            case 'dodgeCooldown':
            case 'dodgeDuration':
            case 'dodgeInvulnerability':
                this.movement.applyMovementUpgrade(upgradeInstance);
                break;

            // Combat upgrades
            case 'attackSpeed':
            case 'attackDamage':
            case 'attackRange':
            case 'projectileCount':
            case 'projectileSpread':
            case 'piercing':
            case 'projectileSpeed':
            case 'critChance':
            case 'critDamage':
                this.combat.applyCombatUpgrade(upgradeInstance);
                break;

            // Ability upgrades
            case 'special':
            case 'orbit':
            case 'orbitDamage':
            case 'orbitSpeed':
            case 'orbitSize':
            case 'chain':
            case 'chainDamage':
            case 'chainRange':
            case 'explosionSize':
            case 'explosionDamage':
            case 'explosionChain':
            case 'ricochetBounces':
            case 'ricochetDamage':
                this.abilities.applyAbilityUpgrade(upgradeInstance);
                break;
        }

        if (this.combat.weaponManager) {
            this.combat.weaponManager.applyUpgrade(upgradeInstance);
        }

        // Show upgrade feedback
        if (isUpgradeStacked) {
            const tierText = upgradeInstance.tier ? ` ${upgradeInstance.tier}` : '';
            if (window.gameManager && typeof window.gameManager.showFloatingText === 'function') {
                window.gameManager.showFloatingText(
                    `${upgradeInstance.name}${tierText} upgraded!`,
                    this.x,
                    this.y - 30,
                    '#e67e22',
                    18
                );
            }
            this.renderer.createUpgradeStackEffect();
        } else {
            if (window.gameManager && typeof window.gameManager.showFloatingText === 'function') {
                window.gameManager.showFloatingText(
                    `${upgradeInstance.name} acquired!`,
                    this.x,
                    this.y - 30,
                    '#3498db',
                    18
                );
            }
        }
    }

    // Utility method for distance calculation
    distanceTo(other) {
        if (!other || typeof other.x !== 'number' || typeof other.y !== 'number') {
            return Infinity;
        }
        if (typeof this.x !== 'number' || typeof this.y !== 'number') {
            return Infinity;
        }
        const dx = this.x - other.x;
        const dy = this.y - other.y;
        return Math.sqrt(dx * dx + dy * dy);
    }

    // Comprehensive debug information
    getDebugInfo() {
        return {
            position: { x: this.x, y: this.y },
            stats: this.stats.getDebugInfo(),
            movement: this.movement.getDebugInfo(),
            combat: this.combat.getDebugInfo(),
            abilities: this.abilities.getDebugInfo(),
            renderer: this.renderer.getDebugInfo()
        };
    }
}

// Export to window.Game namespace
if (typeof window !== 'undefined') {
    if (!window.Game) window.Game = {};
    window.Game.Player = Player;
}<|MERGE_RESOLUTION|>--- conflicted
+++ resolved
@@ -291,7 +291,6 @@
                 }
             }
 
-<<<<<<< HEAD
             // NEW: Explosive ability modifiers (Eclipse Reaper)
             if (abilityMods.explosive) {
                 const explosive = abilityMods.explosive;
@@ -316,7 +315,9 @@
                 }
                 if (typeof explosive.radiusMultiplier === 'number' && this.abilities.explosionRadius) {
                     this.abilities.explosionRadius *= explosive.radiusMultiplier;
-=======
+                }
+            }
+
             // NEW: Gravity well ability modifiers (Void Reaver)
             if (abilityMods.gravityWell) {
                 const gravityWell = abilityMods.gravityWell;
@@ -341,7 +342,8 @@
                 }
                 if (typeof gravityWell.damageMultiplier === 'number') {
                     this.abilities.gravityWellDamageMultiplier = gravityWell.damageMultiplier;
->>>>>>> 8ff9eb5d
+                }
+            }
                 }
             }
         }
