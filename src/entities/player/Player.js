class Player {
    constructor(x, y) {
        // Core position and identity
        this.x = x;
        this.y = y;
        this.type = 'player';

        // Get constants reference once for better performance
        const PLAYER_CONSTANTS = window.GAME_CONSTANTS?.PLAYER || {};
        const COLORS = window.GAME_CONSTANTS?.COLORS || {};

        this.radius = PLAYER_CONSTANTS.RADIUS || 20;
        const defaultColor = COLORS.PLAYER || '#3498db';
        this.color = defaultColor;
        this.glowColor = '#00ffff';
        this.trailColor = this.glowColor;

        const activeGameState =
            window.gameManager?.state ||
            window.gameManager?.game?.state ||
            null;
        this.gameState = activeGameState || null;

        const characterDefinitions = Array.isArray(window.CHARACTER_DEFINITIONS)
            ? window.CHARACTER_DEFINITIONS
            : [];
        const defaultCharacterId = characterDefinitions[0]?.id || 'aegis_vanguard';

        const selectedCharacterId =
            (activeGameState?.getSelectedCharacter?.() ||
            activeGameState?.flow?.selectedCharacter ||
            defaultCharacterId);

        const resolvedCharacter = this.resolveCharacterDefinition(selectedCharacterId);
        const characterId = resolvedCharacter?.id || defaultCharacterId;

        const defaultWeaponId = 'pulse_cannon';
        let selectedWeaponId =
            resolvedCharacter?.weaponId ||
            activeGameState?.getSelectedWeapon?.() ||
            activeGameState?.flow?.selectedWeapon ||
            defaultWeaponId;

        if (resolvedCharacter?.weaponId) {
            selectedWeaponId = resolvedCharacter.weaponId;
        }

        activeGameState?.setSelectedCharacter?.(characterId);
        activeGameState?.setSelectedWeapon?.(selectedWeaponId);

        this.characterId = characterId;
        this.characterDefinition = resolvedCharacter || null;
        this.startingWeapon = selectedWeaponId;

        const classColorsTable = window.GAME_CONSTANTS?.PLAYER?.CLASS_COLORS || {};
        const palette = classColorsTable[this.characterId] || classColorsTable.default || { core: defaultColor, glow: '#00ffff' };
        this.color = palette.core || defaultColor;
        this.glowColor = palette.glow || '#00ffff';
        this.trailColor = palette.glow || this.color;

        // Initialize modular systems
        this.stats = new PlayerStats(this);
        this.movement = new PlayerMovement(this);
        this.combat = new PlayerCombat(this);
        this.abilities = new PlayerAbilities(this);
        this.renderer = new PlayerRenderer(this);

        // Upgrade tracking
        this.upgrades = [];

        if (this.characterDefinition) {
            this.applyCharacterDefinition(this.characterDefinition);
        }

        // Apply meta upgrades from Star Vendor
        this.applyMetaUpgrades();
    }

    /**
     * Apply meta upgrades from Star Vendor (persistent upgrades)
     */
    applyMetaUpgrades() {
        // Safe localStorage access using centralized StorageManager
        const getMetaLevel = (id) => {
            return window.StorageManager.getInt(`meta_${id}`, 0);
        };

        // Enhanced Firepower - Starting damage boost
        const damageLevel = getMetaLevel('starting_damage');
        if (damageLevel > 0 && this.combat && typeof this.combat.attackDamage === 'number') {
            const damageBonus = Math.max(1, Math.min(3, 1 + (damageLevel * 0.25))); // 25% per level, capped at 3x
            this.combat.attackDamage *= damageBonus;
        }

        // Reinforced Hull - Starting health boost
        const healthLevel = getMetaLevel('starting_health');
        if (healthLevel > 0 && this.stats && typeof this.stats.maxHealth === 'number') {
            const healthBonus = Math.max(1, Math.min(3, 1 + (healthLevel * 0.20))); // 20% per level, capped at 3x
            this.stats.maxHealth *= healthBonus;
            this.stats.health = this.stats.maxHealth; // Set current health to new max
        }

        // Ion Thrusters - Starting speed boost
        const speedLevel = getMetaLevel('starting_speed');
        if (speedLevel > 0 && this.movement && typeof this.movement.speed === 'number') {
            const speedBonus = Math.max(1, Math.min(2.5, 1 + (speedLevel * 0.15))); // 15% per level, capped at 2.5x
            this.movement.speed *= speedBonus;
        }

        // Chain Lightning Mastery - Improved chain lightning
        const chainLevel = getMetaLevel('chain_upgrade');
        if (chainLevel > 0 && this.abilities) {
            this.abilities.maxChains = Math.max(this.abilities.maxChains || 2, 2 + Math.min(chainLevel, 5)); // Cap at +5 chains
        }
    }

    resolveCharacterDefinition(characterId) {
        const definitions = Array.isArray(window.CHARACTER_DEFINITIONS)
            ? window.CHARACTER_DEFINITIONS
            : [];
        if (!definitions.length) return null;

        const cloneDefinition = (def) => {
            if (!def) return null;
            return {
                ...def,
                highlights: Array.isArray(def.highlights) ? [...def.highlights] : undefined,
                modifiers: def.modifiers ? JSON.parse(JSON.stringify(def.modifiers)) : undefined
            };
        };

        const isUnlocked = (def) => this.isCharacterUnlocked(def);
        const unlockedPool = definitions.filter(isUnlocked);

        if (characterId) {
            const match = definitions.find(def => def.id === characterId);
            if (match && isUnlocked(match)) {
                return cloneDefinition(match);
            }
        }

        const fallback = unlockedPool[0] || definitions[0];
        return cloneDefinition(fallback);
    }

    applyCharacterDefinition(definition) {
        if (!definition) return;
        const mods = definition.modifiers || {};

        const statsMods = mods.stats || {};
        if (this.stats) {
            if (typeof statsMods.healthMultiplier === 'number' && statsMods.healthMultiplier > 0) {
                this.stats.maxHealth *= statsMods.healthMultiplier;
            }
            if (typeof statsMods.flatHealth === 'number') {
                this.stats.maxHealth += statsMods.flatHealth;
            }
            if (typeof this.stats.maxHealth === 'number') {
                this.stats.maxHealth = Math.max(1, this.stats.maxHealth);
                this.stats.health = this.stats.maxHealth;
            }
            if (typeof statsMods.regeneration === 'number') {
                this.stats.regeneration += statsMods.regeneration;
            }
            if (typeof statsMods.damageReduction === 'number') {
                const newReduction = (this.stats.damageReduction || 0) + statsMods.damageReduction;
                this.stats.damageReduction = Math.min(0.8, Math.max(0, newReduction));
            }
            if (typeof statsMods.lifesteal === 'number') {
                this.stats.lifestealAmount += statsMods.lifesteal;
            }
        }

        const combatMods = mods.combat || {};
        if (this.combat) {
            if (typeof combatMods.attackSpeedMultiplier === 'number' && combatMods.attackSpeedMultiplier > 0) {
                this.combat.attackSpeed *= combatMods.attackSpeedMultiplier;
            }
            if (typeof combatMods.attackDamageMultiplier === 'number' && combatMods.attackDamageMultiplier > 0) {
                this.combat.attackDamage *= combatMods.attackDamageMultiplier;
            }
            if (typeof combatMods.projectileSpeedMultiplier === 'number' && combatMods.projectileSpeedMultiplier > 0) {
                this.combat.projectileSpeed *= combatMods.projectileSpeedMultiplier;
            }
            if (typeof combatMods.piercing === 'number') {
                this.combat.piercing = Math.max(this.combat.piercing || 0, combatMods.piercing);
            }
            if (typeof combatMods.critChanceBonus === 'number') {
                const newCrit = (this.combat.critChance || 0) + combatMods.critChanceBonus;
                this.combat.critChance = Math.min(0.95, Math.max(0, newCrit));
            }
        }

        const movementMods = mods.movement || {};
        if (this.movement) {
            if (typeof movementMods.speedMultiplier === 'number' && movementMods.speedMultiplier > 0) {
                this.movement.speed *= movementMods.speedMultiplier;
            }
            if (typeof movementMods.dodgeCooldownMultiplier === 'number' && movementMods.dodgeCooldownMultiplier > 0) {
                this.movement.dodgeCooldown *= movementMods.dodgeCooldownMultiplier;
                this.movement.dodgeCooldown = Math.max(0.4, this.movement.dodgeCooldown);
            }
            if (typeof movementMods.magnetRangeBonus === 'number') {
                this.movement.magnetRange += movementMods.magnetRangeBonus;
                this.movement.magnetRange = Math.max(40, this.movement.magnetRange);
            }
        }

        const abilityMods = mods.abilities || {};
        if (this.abilities) {
            if (abilityMods.chainLightning) {
                const chain = abilityMods.chainLightning;
                this.abilities.hasChainLightning = true;
                if (typeof chain.baseChance === 'number') {
                    this.abilities.chainChance = Math.max(this.abilities.chainChance || 0, chain.baseChance);
                }
                if (typeof chain.damageMultiplier === 'number') {
                    this.abilities.chainDamage = Math.max(this.abilities.chainDamage || 0, chain.damageMultiplier);
                }
                if (typeof chain.range === 'number') {
                    this.abilities.chainRange = Math.max(this.abilities.chainRange || 0, chain.range);
                }
                if (typeof chain.maxChains === 'number') {
                    this.abilities.maxChains = Math.max(this.abilities.maxChains || 0, chain.maxChains);
                }
            }
            
            // NEW: Orbital ability modifiers
            if (abilityMods.orbital) {
                const orbital = abilityMods.orbital;
                
                // Grant starter orbital(s)
                if (typeof orbital.starterCount === 'number' && orbital.starterCount > 0) {
                    this.abilities.hasOrbitalAttack = true;
                    this.abilities.orbitCount = orbital.starterCount;
                    
                    // Set orbital base stats (will be used when orbits are created)
                    if (!this.abilities.orbitDamage) {
                        this.abilities.orbitDamage = 0.5; // Base orbital damage multiplier
                    }
                    if (!this.abilities.orbitSpeed) {
                        this.abilities.orbitSpeed = 2.0; // Base orbital rotation speed
                    }
                    if (!this.abilities.orbitRadius) {
                        this.abilities.orbitRadius = 100; // Base orbital radius
                    }
                    if (!this.abilities.maxOrbitalRange) {
                        const baseRange = window.GAME_CONSTANTS?.PLAYER?.BASE_ATTACK_RANGE || 320;
                        this.abilities.maxOrbitalRange = Math.max(baseRange, this.abilities.orbitRadius + 80);
                    }
                }
                
                // Apply orbital stat multipliers
                if (typeof orbital.damageMultiplier === 'number' && this.abilities.orbitDamage) {
                    this.abilities.orbitDamage *= orbital.damageMultiplier;
                }
                if (typeof orbital.speedMultiplier === 'number' && this.abilities.orbitSpeed) {
                    this.abilities.orbitSpeed *= orbital.speedMultiplier;
                }
                if (typeof orbital.radiusMultiplier === 'number' && this.abilities.orbitRadius) {
                    this.abilities.orbitRadius *= orbital.radiusMultiplier;
                }
            }
            
            // NEW: Shield ability modifiers
            if (abilityMods.shield) {
                const shield = abilityMods.shield;

                // Grant starter shield
                if (typeof shield.starterCapacity === 'number' && shield.starterCapacity > 0) {
                    this.abilities.hasShield = true;
                    this.abilities.shieldMaxCapacity = shield.starterCapacity;
                    this.abilities.shieldCurrent = shield.starterCapacity; // Start at full capacity

                    // Set shield base stats
                    if (!this.abilities.shieldRechargeTime) {
                        this.abilities.shieldRechargeTime = 6.0; // Base recharge time in seconds
                    }
                }

                // Apply shield stat multipliers
                if (typeof shield.capacityMultiplier === 'number' && this.abilities.shieldMaxCapacity) {
                    this.abilities.shieldMaxCapacity *= shield.capacityMultiplier;
                    this.abilities.shieldCurrent = this.abilities.shieldMaxCapacity; // Refill on capacity increase
                }
                if (typeof shield.rechargeTime === 'number') {
                    this.abilities.shieldRechargeTime = shield.rechargeTime;
                }
                if (typeof shield.rechargeMultiplier === 'number' && this.abilities.shieldRechargeTime) {
                    this.abilities.shieldRechargeTime /= shield.rechargeMultiplier; // Higher multiplier = faster recharge
                }
            }

<<<<<<< HEAD
            // NEW: Explosive ability modifiers (Eclipse Reaper)
            if (abilityMods.explosive) {
                const explosive = abilityMods.explosive;

                // Grant explosive ability
                if (typeof explosive.baseChance === 'number' && explosive.baseChance > 0) {
                    this.abilities.hasExplosiveShots = true;
                    this.abilities.explosiveChance = Math.max(this.abilities.explosiveChance || 0, explosive.baseChance);

                    // Set base explosion stats if not already set
                    if (!this.abilities.explosionRadius || this.abilities.explosionRadius <= 0) {
                        this.abilities.explosionRadius = 70; // Base explosion radius
                    }
                    if (!this.abilities.explosionDamage || this.abilities.explosionDamage <= 0) {
                        this.abilities.explosionDamage = 0.6; // Base explosion damage multiplier
                    }
                }

                // Apply explosive stat multipliers
                if (typeof explosive.damageMultiplier === 'number' && this.abilities.explosionDamage) {
                    this.abilities.explosionDamage *= explosive.damageMultiplier;
                }
                if (typeof explosive.radiusMultiplier === 'number' && this.abilities.explosionRadius) {
                    this.abilities.explosionRadius *= explosive.radiusMultiplier;
                }
            }

            // NEW: Gravity well ability modifiers (Void Reaver)
            if (abilityMods.gravityWell) {
                const gravityWell = abilityMods.gravityWell;

                // Enable gravity wells
                if (gravityWell.enabled) {
                    this.abilities.hasGravityWells = true;
                }

                // Apply gravity well stat modifiers
                if (typeof gravityWell.wellRadius === 'number') {
                    this.abilities.gravityWellRadius = gravityWell.wellRadius;
                }
                if (typeof gravityWell.wellDuration === 'number') {
                    this.abilities.gravityWellDuration = gravityWell.wellDuration;
                }
                if (typeof gravityWell.slowAmount === 'number') {
                    this.abilities.gravityWellSlowAmount = gravityWell.slowAmount;
                }
                if (typeof gravityWell.pullStrength === 'number') {
                    this.abilities.gravityWellPullStrength = gravityWell.pullStrength;
                }
                if (typeof gravityWell.damageMultiplier === 'number') {
                    this.abilities.gravityWellDamageMultiplier = gravityWell.damageMultiplier;
                }
            }
=======
            // NEW: Ricochet ability modifiers (Phantom Striker)
            if (abilityMods.ricochet) {
                const ricochet = abilityMods.ricochet;

                // Grant guaranteed ricochet
                if (ricochet.guaranteed || (typeof ricochet.baseBounces === 'number' && ricochet.baseBounces > 0)) {
                    this.abilities.hasGuaranteedRicochet = true;
                    this.abilities.ricochetBounces = ricochet.baseBounces || 2;

                    // Set ricochet base stats
                    if (!this.abilities.ricochetDamage) {
                        this.abilities.ricochetDamage = 0.8; // Base ricochet damage multiplier
                    }
                    if (!this.abilities.ricochetRange) {
                        this.abilities.ricochetRange = 280; // Base ricochet search range
                    }
                }

                // Apply ricochet stat multipliers
                if (typeof ricochet.damageMultiplier === 'number') {
                    this.abilities.ricochetDamage = ricochet.damageMultiplier;
                }
                if (typeof ricochet.range === 'number') {
                    this.abilities.ricochetRange = ricochet.range;
>>>>>>> 29b8227b
                }
            }
        }

        this.characterHighlights = Array.isArray(definition.highlights)
            ? [...definition.highlights]
            : [];

        if (typeof this.stats._updateHealthBarUI === 'function') {
            this.stats._updateHealthBarUI();
        }
        this.stats.updateXPBar();
        this.combat.updateAttackCooldown?.();
        this.combat.weaponManager?.notifyCombatStatChange();
    }

    // Main update method coordinates all systems
    update(deltaTime, game) {
        // Don't update anything if player is dead
        if (this.isDead) return;
        
        this.stats.update(deltaTime);
        this.movement.update(deltaTime, game);
        this.combat.update(deltaTime, game);
        this.abilities.update(deltaTime, game);
    }

    // Render method delegates to renderer
    render(ctx) {
        this.renderer.render(ctx);
    }

    // Particle spawning utility
    spawnParticle(x, y, vx = 0, vy = 0, size = 2, color = '#ffffff', life = 1, type = 'basic') {
        // Clean particle spawning - use the best system available
        if (window.optimizedParticles?.spawnParticle) {
            window.optimizedParticles.spawnParticle({ x, y, vx, vy, size, color, life, type });
        } else if (window.gameManager?.addParticleViaEffectsManager && typeof Particle !== 'undefined') {
            const particle = new Particle(x, y, vx, vy, size, color, life);
            window.gameManager.addParticleViaEffectsManager(particle);
        }
    }

    isCharacterUnlocked(definition) {
        if (!definition?.unlockRequirement) {
            return true;
        }
        return this.isRequirementSatisfied(definition.unlockRequirement);
    }

    isRequirementSatisfied(requirement) {
        if (!requirement) {
            return true;
        }

        const ids = this.normalizeRequirementIds(requirement);
        if (!ids.length) {
            return true;
        }

        return ids.every(id => this.isAchievementUnlocked(id));
    }

    normalizeRequirementIds(requirement) {
        if (!requirement) {
            return [];
        }
        if (Array.isArray(requirement.ids) && requirement.ids.length) {
            return requirement.ids.filter(Boolean);
        }
        if (typeof requirement.id === 'string' && requirement.id.trim()) {
            return [requirement.id.trim()];
        }
        return [];
    }

    isAchievementUnlocked(achievementId) {
        if (typeof achievementId !== 'string' || !achievementId.trim()) {
            return false;
        }
        const id = achievementId.trim();

        if (this.gameState?.isAchievementUnlocked?.(id)) {
            return true;
        }

        const metaAchievements = this.gameState?.meta?.achievements;
        if (metaAchievements instanceof Set && metaAchievements.has(id)) {
            return true;
        }

        const achievementSystem = window.achievementSystem;
        if (achievementSystem?.achievements?.[id]?.unlocked) {
            return true;
        }

        return false;
    }

    // === STAT DELEGATION METHODS ===
    heal(amount) { return this.stats.heal(amount); }
    addXP(amount) { return this.stats.addXP(amount); }
    addExperience(amount) { return this.stats.addExperience(amount); }
    takeDamage(amount) { return this.stats.takeDamage(amount); }
    levelUp() { return this.stats.levelUp(); }
    updateXPBar() { return this.stats.updateXPBar(); }

    // === MOVEMENT DELEGATION METHODS ===
    handleMovement(deltaTime, game) { return this.movement.handleMovement(deltaTime, game); }
    handleDodge(deltaTime, game) { return this.movement.handleDodge(deltaTime, game); }
    doDodge() { return this.movement.doDodge(); }
    createTrailParticle(x, y) { return this.movement.createTrailParticle(x, y); }

    // === COMBAT DELEGATION METHODS ===
    attack(game) { return this.combat.attack(game); }
    fireProjectile(game, angle) { return this.combat.fireProjectile(game, angle); }
    executeAOEAttack(game) { return this.combat.executeAOEAttack(game); }
    createAOEEffect() { return this.combat.createAOEEffect(); }
    findNearestEnemy() { return this.combat.findNearestEnemy(); }

    // === ABILITY DELEGATION METHODS ===
    updateOrbitalAttacks(deltaTime, game) { return this.abilities.updateOrbitalAttacks(deltaTime, game); }
    processChainLightning(startEnemy, baseDamage, chainsLeft, hitEnemies) {
        return this.abilities.processChainLightning(startEnemy, baseDamage, chainsLeft, hitEnemies);
    }
    processRicochet(sourceX, sourceY, damage, bouncesLeft, hitEnemies) {
        return this.abilities.processRicochet(sourceX, sourceY, damage, bouncesLeft, hitEnemies);
    }
    createLightningEffect(from, to) { return this.abilities.createLightningEffect(from, to); }
    createRicochetEffect(fromX, fromY, toX, toY) { return this.abilities.createRicochetEffect(fromX, fromY, toX, toY); }

    // === RENDERER DELEGATION METHODS ===
    createUpgradeStackEffect() { return this.renderer.createUpgradeStackEffect(); }

    // === PROPERTY ACCESSORS FOR BACKWARD COMPATIBILITY ===
    // Stats properties
    get health() { return this.stats.health; }
    set health(value) { this.stats.health = value; }
    get maxHealth() { return this.stats.maxHealth; }
    set maxHealth(value) { this.stats.maxHealth = value; }
    get xp() { return this.stats.xp; }
    set xp(value) { this.stats.xp = value; }
    get level() { return this.stats.level; }
    set level(value) { this.stats.level = value; }
    get isDead() { return this.stats.isDead; }
    set isDead(value) { this.stats.isDead = value; }
    get isInvulnerable() { return this.stats.isInvulnerable; }
    set isInvulnerable(value) { this.stats.isInvulnerable = value; }
    get killStreak() { return this.stats.killStreak; }
    set killStreak(value) { this.stats.killStreak = value; }
    get regeneration() { return this.stats.regeneration; }
    set regeneration(value) { this.stats.regeneration = value; }
    get damageReduction() { return this.stats.damageReduction; }
    set damageReduction(value) { this.stats.damageReduction = value; }
    get lifestealAmount() { return this.stats.lifestealAmount; }
    set lifestealAmount(value) { this.stats.lifestealAmount = value; }

    // Movement properties
    get speed() { return this.movement.speed; }
    set speed(value) { this.movement.speed = value; }
    get isDodging() { return this.movement.isDodging; }
    set isDodging(value) { this.movement.isDodging = value; }
    get canDodge() { return this.movement.canDodge; }
    set canDodge(value) { this.movement.canDodge = value; }
    get isMoving() { return this.movement.isMoving; }
    get magnetRange() { return this.movement.magnetRange; }
    set magnetRange(value) { this.movement.magnetRange = value; }

    // Combat properties
    get attackSpeed() { return this.combat.attackSpeed; }
    set attackSpeed(value) { this.combat.attackSpeed = value; }
    get attackDamage() { return this.combat.attackDamage; }
    set attackDamage(value) { this.combat.attackDamage = value; }
    get attackRange() { return this.combat.attackRange; }
    set attackRange(value) { this.combat.attackRange = value; }
    get projectileCount() { return this.combat.projectileCount; }
    set projectileCount(value) { this.combat.projectileCount = value; }
    get projectileSpeed() { return this.combat.projectileSpeed; }
    set projectileSpeed(value) { this.combat.projectileSpeed = value; }
    get projectileSpread() { return this.combat.projectileSpread; }
    set projectileSpread(value) { this.combat.projectileSpread = value; }
    get piercing() { return this.combat.piercing; }
    set piercing(value) { this.combat.piercing = value; }
    get critChance() { return this.combat.critChance; }
    set critChance(value) { this.combat.critChance = value; }
    get critMultiplier() { return this.combat.critMultiplier; }
    set critMultiplier(value) { this.combat.critMultiplier = value; }
    get hasAOEAttack() { return this.combat.hasAOEAttack; }
    set hasAOEAttack(value) { this.combat.hasAOEAttack = value; }
    get hasSpreadAttack() { return this.combat.hasSpreadAttack; }
    set hasSpreadAttack(value) { this.combat.hasSpreadAttack = value; }
    get hasBasicAttack() { return this.combat.hasBasicAttack; }
    set hasBasicAttack(value) { this.combat.hasBasicAttack = value; }

    // Ability properties
    get hasOrbitalAttack() { return this.abilities.hasOrbitalAttack; }
    set hasOrbitalAttack(value) { this.abilities.hasOrbitalAttack = value; }
    get orbitProjectiles() { return this.abilities.orbitProjectiles; }
    get hasChainLightning() { return this.abilities.hasChainLightning; }
    set hasChainLightning(value) { this.abilities.hasChainLightning = value; }
    get hasExplosiveShots() { return this.abilities.hasExplosiveShots; }
    set hasExplosiveShots(value) { this.abilities.hasExplosiveShots = value; }
    get hasRicochet() { return this.abilities.hasRicochet; }
    set hasRicochet(value) { this.abilities.hasRicochet = value; }
    get hasHomingShots() { return this.abilities.hasHomingShots; }
    set hasHomingShots(value) { this.abilities.hasHomingShots = value; }

    // Ability detail properties
    get orbitCount() { return this.abilities.orbitCount; }
    set orbitCount(value) { this.abilities.orbitCount = value; }
    get chainChance() { return this.abilities.chainChance; }
    set chainChance(value) { this.abilities.chainChance = value; }
    get chainDamage() { return this.abilities.chainDamage; }
    set chainDamage(value) { this.abilities.chainDamage = value; }
    get chainRange() { return this.abilities.chainRange; }
    set chainRange(value) { this.abilities.chainRange = value; }
    get maxChains() { return this.abilities.maxChains; }
    set maxChains(value) { this.abilities.maxChains = value; }
    get explosionRadius() { return this.abilities.explosionRadius; }
    set explosionRadius(value) { this.abilities.explosionRadius = value; }
    get explosionDamage() { return this.abilities.explosionDamage; }
    set explosionDamage(value) { this.abilities.explosionDamage = value; }
    get ricochetBounces() { return this.abilities.ricochetBounces; }
    set ricochetBounces(value) { this.abilities.ricochetBounces = value; }
    get ricochetRange() { return this.abilities.ricochetRange; }
    set ricochetRange(value) { this.abilities.ricochetRange = value; }
    get ricochetDamage() { return this.abilities.ricochetDamage; }
    set ricochetDamage(value) { this.abilities.ricochetDamage = value; }

    /**
     * Apply upgrade to player, routing to appropriate component systems.
     *
     * This is the second of two clones in the upgrade flow:
     * 1. UpgradeSystem clones to protect UPGRADE_DEFINITIONS
     * 2. Player clones HERE to protect UpgradeSystem.selectedUpgrades
     *
     * Why clone again?
     * - We mutate the upgrade by adding stackCount/tier metadata
     * - If we didn't clone, we'd corrupt UpgradeSystem.selectedUpgrades array
     * - That array is used for synergy detection, combo tracking, build paths
     *
     * Both clones serve different purposes:
     * - UpgradeSystem.selectedUpgrades: Tracks chosen upgrades for selection logic
     * - player.upgrades: Stores upgrade history with stack data for UI/diminishing returns
     *
     * @param {Object} upgrade - Upgrade instance from UpgradeSystem (already cloned once)
     */
    applyUpgrade(upgrade) {
        // Clone upgrade to protect UpgradeSystem.selectedUpgrades from mutations
        // We add stackCount/tier metadata which would corrupt the tracking array
        let upgradeInstance;
        if (typeof structuredClone === 'function') {
            try {
                upgradeInstance = structuredClone(upgrade);
            } catch (e) {
                // Fallback to JSON clone if structuredClone fails
                upgradeInstance = JSON.parse(JSON.stringify(upgrade));
            }
        } else {
            upgradeInstance = JSON.parse(JSON.stringify(upgrade));
        }

        const existingStacks = this.upgrades.filter(existing => existing.id === upgradeInstance.id).length;
        const newStackCount = existingStacks + 1;
        const tiers = ['I', 'II', 'III', 'IV', 'V', 'VI', 'VII', 'VIII', 'IX', 'X'];

        upgradeInstance.stackCount = newStackCount;
        upgradeInstance.tier = tiers[Math.min(newStackCount - 1, tiers.length - 1)];

        const isUpgradeStacked = newStackCount > 1;

        this.upgrades.push(upgradeInstance);

        // Route upgrade to appropriate system
        switch (upgradeInstance.type) {
            // Stats upgrades
            case 'maxHealth':
            case 'regeneration':
            case 'damageReduction':
            case 'lifesteal':
            case 'lifestealCrit':
            case 'lifestealAOE':
                this.stats.applyStatsUpgrade(upgradeInstance);
                break;

            // Movement upgrades
            case 'speed':
            case 'magnet':
            case 'dodgeCooldown':
            case 'dodgeDuration':
            case 'dodgeInvulnerability':
                this.movement.applyMovementUpgrade(upgradeInstance);
                break;

            // Combat upgrades
            case 'attackSpeed':
            case 'attackDamage':
            case 'attackRange':
            case 'projectileCount':
            case 'projectileSpread':
            case 'piercing':
            case 'projectileSpeed':
            case 'critChance':
            case 'critDamage':
                this.combat.applyCombatUpgrade(upgradeInstance);
                break;

            // Ability upgrades
            case 'special':
            case 'orbit':
            case 'orbitDamage':
            case 'orbitSpeed':
            case 'orbitSize':
            case 'chain':
            case 'chainDamage':
            case 'chainRange':
            case 'explosionSize':
            case 'explosionDamage':
            case 'explosionChain':
            case 'ricochetBounces':
            case 'ricochetDamage':
                this.abilities.applyAbilityUpgrade(upgradeInstance);
                break;
        }

        if (this.combat.weaponManager) {
            this.combat.weaponManager.applyUpgrade(upgradeInstance);
        }

        // Show upgrade feedback
        if (isUpgradeStacked) {
            const tierText = upgradeInstance.tier ? ` ${upgradeInstance.tier}` : '';
            if (window.gameManager && typeof window.gameManager.showFloatingText === 'function') {
                window.gameManager.showFloatingText(
                    `${upgradeInstance.name}${tierText} upgraded!`,
                    this.x,
                    this.y - 30,
                    '#e67e22',
                    18
                );
            }
            this.renderer.createUpgradeStackEffect();
        } else {
            if (window.gameManager && typeof window.gameManager.showFloatingText === 'function') {
                window.gameManager.showFloatingText(
                    `${upgradeInstance.name} acquired!`,
                    this.x,
                    this.y - 30,
                    '#3498db',
                    18
                );
            }
        }
    }

    // Utility method for distance calculation
    distanceTo(other) {
        if (!other || typeof other.x !== 'number' || typeof other.y !== 'number') {
            return Infinity;
        }
        if (typeof this.x !== 'number' || typeof this.y !== 'number') {
            return Infinity;
        }
        const dx = this.x - other.x;
        const dy = this.y - other.y;
        return Math.sqrt(dx * dx + dy * dy);
    }

    // Comprehensive debug information
    getDebugInfo() {
        return {
            position: { x: this.x, y: this.y },
            stats: this.stats.getDebugInfo(),
            movement: this.movement.getDebugInfo(),
            combat: this.combat.getDebugInfo(),
            abilities: this.abilities.getDebugInfo(),
            renderer: this.renderer.getDebugInfo()
        };
    }
}

// Export to window.Game namespace
if (typeof window !== 'undefined') {
    if (!window.Game) window.Game = {};
    window.Game.Player = Player;
}<|MERGE_RESOLUTION|>--- conflicted
+++ resolved
@@ -291,7 +291,6 @@
                 }
             }
 
-<<<<<<< HEAD
             // NEW: Explosive ability modifiers (Eclipse Reaper)
             if (abilityMods.explosive) {
                 const explosive = abilityMods.explosive;
@@ -345,7 +344,7 @@
                     this.abilities.gravityWellDamageMultiplier = gravityWell.damageMultiplier;
                 }
             }
-=======
+
             // NEW: Ricochet ability modifiers (Phantom Striker)
             if (abilityMods.ricochet) {
                 const ricochet = abilityMods.ricochet;
@@ -370,7 +369,7 @@
                 }
                 if (typeof ricochet.range === 'number') {
                     this.abilities.ricochetRange = ricochet.range;
->>>>>>> 29b8227b
+
                 }
             }
         }
