--- conflicted
+++ resolved
@@ -303,12 +303,9 @@
     <script defer src="src/weapons/types/NovaShotgun.js"></script>
     <script defer src="src/weapons/types/ArcBurst.js"></script>
     <script defer src="src/weapons/types/ConstellationArray.js"></script>
-<<<<<<< HEAD
     <script defer src="src/weapons/types/VoidScythe.js"></script>
     <script defer src="src/weapons/types/PhantomRepeater.js"></script>
-=======
     <script defer src="src/weapons/types/VoidPiercer.js"></script>
->>>>>>> 91094c25
     <script defer src="src/entities/player/PlayerStats.js"></script>
     <script defer src="src/entities/player/PlayerMovement.js"></script>
     <script defer src="src/entities/player/PlayerCombat.js"></script>
