--- conflicted
+++ resolved
@@ -303,11 +303,8 @@
     <script defer src="src/weapons/types/NovaShotgun.js"></script>
     <script defer src="src/weapons/types/ArcBurst.js"></script>
     <script defer src="src/weapons/types/ConstellationArray.js"></script>
-<<<<<<< HEAD
     <script defer src="src/weapons/types/VoidScythe.js"></script>
-=======
     <script defer src="src/weapons/types/PhantomRepeater.js"></script>
->>>>>>> 29b8227b
     <script defer src="src/entities/player/PlayerStats.js"></script>
     <script defer src="src/entities/player/PlayerMovement.js"></script>
     <script defer src="src/entities/player/PlayerCombat.js"></script>
